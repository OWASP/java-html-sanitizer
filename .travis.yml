--- conflicted
+++ resolved
@@ -5,11 +5,7 @@
 # - openjdk6  # No longer supported by Travis
   - openjdk7
   - oraclejdk8
-<<<<<<< HEAD
-#  - oraclejdk9  # Not testable on JDK9.  Something maybe related to Jacoco mucking with the bootclasspaht
-=======
   - oraclejdk9
->>>>>>> 78f97515
 
 # Additionally pass -Dgpg.skip to suppress signing instead of trying to provision
 # Travis's containers with keys.
