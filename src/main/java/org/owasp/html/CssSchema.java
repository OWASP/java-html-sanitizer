// Copyright (c) 2013, Mike Samuel
// All rights reserved.
//
// Redistribution and use in source and binary forms, with or without
// modification, are permitted provided that the following conditions
// are met:
//
// Redistributions of source code must retain the above copyright
// notice, this list of conditions and the following disclaimer.
// Redistributions in binary form must reproduce the above copyright
// notice, this list of conditions and the following disclaimer in the
// documentation and/or other materials provided with the distribution.
// Neither the name of the OWASP nor the names of its contributors may
// be used to endorse or promote products derived from this software
// without specific prior written permission.
// THIS SOFTWARE IS PROVIDED BY THE COPYRIGHT HOLDERS AND CONTRIBUTORS
// "AS IS" AND ANY EXPRESS OR IMPLIED WARRANTIES, INCLUDING, BUT NOT
// LIMITED TO, THE IMPLIED WARRANTIES OF MERCHANTABILITY AND FITNESS
// FOR A PARTICULAR PURPOSE ARE DISCLAIMED. IN NO EVENT SHALL THE
// COPYRIGHT HOLDER OR CONTRIBUTORS BE LIABLE FOR ANY DIRECT, INDIRECT,
// INCIDENTAL, SPECIAL, EXEMPLARY, OR CONSEQUENTIAL DAMAGES (INCLUDING,
// BUT NOT LIMITED TO, PROCUREMENT OF SUBSTITUTE GOODS OR SERVICES;
// LOSS OF USE, DATA, OR PROFITS; OR BUSINESS INTERRUPTION) HOWEVER
// CAUSED AND ON ANY THEORY OF LIABILITY, WHETHER IN CONTRACT, STRICT
// LIABILITY, OR TORT (INCLUDING NEGLIGENCE OR OTHERWISE) ARISING IN
// ANY WAY OUT OF THE USE OF THIS SOFTWARE, EVEN IF ADVISED OF THE
// POSSIBILITY OF SUCH DAMAGE.

package org.owasp.html;

import java.util.Collections;
import java.util.HashMap;
import java.util.HashSet;
import java.util.LinkedHashMap;
import java.util.Map;
import java.util.Objects;
import java.util.Set;
import java.util.SortedSet;
import java.util.TreeSet;

import javax.annotation.Nullable;

/** Describes the kinds of tokens a CSS property's value can safely contain. */
@TCB
public final class CssSchema {

  /**
   * Describes how CSS interprets tokens after the ":" for a property.
   * For example, if the property name "color" maps to this, then it
   * should record that '#' literals are innocuous colors, and that functions
   * like "rgb", "rgba", "hsl", etc. are allowed functions.
   */
  public static final class Property {
    /** A bitfield of BIT_* constants describing groups of allowed tokens. */
    final int bits;
    /** Specific allowed values. */
	final Set<String> literals;
    /**
     * Maps lower-case function tokens to the schema key for their parameters.
     */
	final Map<String, String> fnKeys;

    /**
     * @param bits A bitfield of BIT_* constants describing groups of allowed tokens.
     * @param literals Specific allowed values.
     * @param fnKeys Maps lower-case function tokens to the schema key for their parameters.
     */
    public Property(
        int bits, Set<String> literals,
        Map<String, String> fnKeys) {
      this.bits = bits;
      this.literals = Set.copyOf(literals);
      this.fnKeys = Map.copyOf(fnKeys);
    }

    @Override
    public int hashCode() {
      final int prime = 31;
      int result = 1;
      result = prime * result + bits;
      result = prime * result + ((fnKeys == null) ? 0 : fnKeys.hashCode());
      result = prime * result + ((literals == null) ? 0 : literals.hashCode());
      return result;
    }

    @Override
    public boolean equals(Object obj) {
      if (this == obj) {
        return true;
      }
      if (obj == null) {
        return false;
      }
      if (getClass() != obj.getClass()) {
        return false;
      }
      Property other = (Property) obj;
      if (bits != other.bits) {
        return false;
      }
      if (fnKeys == null) {
        if (other.fnKeys != null) {
          return false;
        }
      } else if (!fnKeys.equals(other.fnKeys)) {
        return false;
      }
      if (literals == null) {
        if (other.literals != null) {
          return false;
        }
      } else if (!literals.equals(other.literals)) {
        return false;
      }
      return true;
    }
  }

  static final int BIT_QUANTITY = 1;
  static final int BIT_HASH_VALUE = 2;
  static final int BIT_NEGATIVE = 4;
  static final int BIT_STRING = 8;
  static final int BIT_URL = 16;
  static final int BIT_UNRESERVED_WORD = 64;
  static final int BIT_UNICODE_RANGE = 128;

  static final Property DISALLOWED = new Property(
      0, Collections.emptySet(), Collections.emptyMap());

  private final Map<String, Property> properties;

  private CssSchema(Map<String, Property> properties) {
    if (properties == null) { throw new NullPointerException(); }
    this.properties = properties;
  }

  /**
   * A schema that includes all and only the named properties.
   *
   * @param propertyNames a series of lower-case CSS property names that appear
   *    in the built-in CSS definitions.  It is an error to mention an unknown
   *    property name.  This class's {@code main} method will dump a list of
   *    known property names when run with zero arguments.
   */
  public static CssSchema withProperties(
      Iterable<? extends String> propertyNames) {
    Map<String, Property> propertiesBuilder =
        new HashMap<>();
    for (String propertyName : propertyNames) {
      Property prop = DEFINITIONS.get(propertyName);
      if (prop == null) { throw new IllegalArgumentException(propertyName); }
      propertiesBuilder.put(propertyName, prop);
    }
    return new CssSchema(Collections.unmodifiableMap(propertiesBuilder));
  }

  /**
   * A schema that includes all and only the named properties.
   *
   * @param properties maps lower-case CSS property names to property objects.
   */
  public static CssSchema withProperties(
      Map<? extends String, ? extends Property> properties) {
    Map<String, Property> propertyMapBuilder =
        new HashMap<>();
    // check that all fnKeys are defined in properties.
<<<<<<< HEAD
    for (Map.Entry<String, Property> e : propertyMapBuilder.entrySet()) {
      Property property = e.getValue();
      for (String fnKey : property.fnKeys.values()) {
        if (!propertyMapBuilder.containsKey(fnKey)) {
=======
    for (Map.Entry<? extends String, ? extends Property> e : properties.entrySet()) {
      Property property = e.getValue();
      for (String fnKey : property.fnKeys.values()) {
        if (!properties.containsKey(fnKey)) {
>>>>>>> 2901ef0d
          throw new IllegalArgumentException(
              "Property map is not self contained.  " + e.getValue()
              + " depends on undefined function key " + fnKey);
        }
      }
      propertyMap.put(e.getKey(), e.getValue());
    }
    return new CssSchema(Collections.unmodifiableMap(propertyMapBuilder));
  }

  /**
   * A schema that represents the union of the input schemas.
   *
   * @return A schema that allows all and only CSS properties that are allowed
   *    by at least one of the inputs.
   * @throws IllegalArgumentException if two schemas have properties with the
   *    same name, but different (per .equals) {@link Property} values.
   */
  public static CssSchema union(CssSchema... cssSchemas) {
    if (cssSchemas.length == 1) { return cssSchemas[0]; }
    Map<String, Property> propertyMapBuilder = new LinkedHashMap<>();
    for (CssSchema cssSchema : cssSchemas) {
      for (Map.Entry<String, Property> e : cssSchema.properties.entrySet()) {
        String name = e.getKey();
        Property newProp = e.getValue();
        if (Objects.isNull(name)) {
          throw new NullPointerException("An entry was returned with null key from cssSchema.properties");
        }
        if (Objects.isNull(newProp)) {
          throw new NullPointerException("An entry was returned with null value from cssSchema.properties");
        }
        Property oldProp = propertyMapBuilder.put(name, newProp);
        if (oldProp != null && !oldProp.equals(newProp)) {
          throw new IllegalArgumentException(
              "Duplicate irreconcilable definitions for " + name);
        }
      }
    }
    return new CssSchema(Collections.unmodifiableMap(propertyMapBuilder));
  }

  /**
   * The set of CSS properties allowed by this schema.
   *
   * @return an immutable set.
   */
  public Set<String> allowedProperties() {
    return properties.keySet();
  }

  /** The schema for the named property or function key. */
  Property forKey(String propertyName) {
    String propertyNameCanon = Strings.toLowerCase(propertyName);
    Property property = properties.get(propertyNameCanon);
    if (property != null) { return property; }
    int n = propertyNameCanon.length();
    if (n != 0 && propertyNameCanon.charAt(0) == '-') {
      String barePropertyNameCanon = stripVendorPrefix(propertyNameCanon);
      if (barePropertyNameCanon == null) { return DISALLOWED; }
      property = properties.get(barePropertyNameCanon);
      if (property != null) { return property; }
    }
    return DISALLOWED;
  }

  /** {@code "-moz-foo"} &rarr; {@code "foo"}. */
  private static @Nullable String stripVendorPrefix(String cssKeyword) {
    int prefixLen = 0;
    if (cssKeyword.length() >= 2) {
      switch (cssKeyword.charAt(1)) {
        case 'm':
          if (cssKeyword.startsWith("-ms-")) {
            prefixLen = 4;
          } else if (cssKeyword.startsWith("-moz-")) {
            prefixLen = 5;
          }
          break;
        case 'o':
          if (cssKeyword.startsWith("-o-")) { prefixLen = 3; }
          break;
        case 'w':
          if (cssKeyword.startsWith("-webkit-")) { prefixLen = 8; }
          break;
        default: break;
      }
    }
    return prefixLen == 0 ? null : cssKeyword.substring(prefixLen);
  }

  /** Maps lower-cased CSS property names to information about them. */
  static final Map<String, Property> DEFINITIONS;
  static {
    Map<String, String> zeroFns = Collections.emptyMap();
    Map<String, Property> builder = new HashMap<>();
    Set<String> mozBorderRadiusLiterals0 = Set.of("/");
    Set<String> mozOpacityLiterals0 = Set.of("inherit");
    Set<String> mozOutlineLiterals0 = Set.of(
        "aliceblue", "antiquewhite", "aqua", "aquamarine", "azure", "beige",
        "bisque", "black", "blanchedalmond", "blue", "blueviolet", "brown",
        "burlywood", "cadetblue", "chartreuse", "chocolate", "coral",
        "cornflowerblue", "cornsilk", "crimson", "cyan", "darkblue", "darkcyan",
        "darkgoldenrod", "darkgray", "darkgreen", "darkkhaki", "darkmagenta",
        "darkolivegreen", "darkorange", "darkorchid", "darkred", "darksalmon",
        "darkseagreen", "darkslateblue", "darkslategray", "darkturquoise",
        "darkviolet", "deeppink", "deepskyblue", "dimgray", "dodgerblue",
        "firebrick", "floralwhite", "forestgreen", "fuchsia", "gainsboro",
        "ghostwhite", "gold", "goldenrod", "gray", "green", "greenyellow",
        "honeydew", "hotpink", "indianred", "indigo", "ivory", "khaki",
        "lavender", "lavenderblush", "lawngreen", "lemonchiffon", "lightblue",
        "lightcoral", "lightcyan", "lightgoldenrodyellow", "lightgreen",
        "lightgrey", "lightpink", "lightsalmon", "lightseagreen",
        "lightskyblue", "lightslategray", "lightsteelblue", "lightyellow",
        "lime", "limegreen", "linen", "magenta", "maroon", "mediumaquamarine",
        "mediumblue", "mediumorchid", "mediumpurple", "mediumseagreen",
        "mediumslateblue", "mediumspringgreen", "mediumturquoise",
        "mediumvioletred", "midnightblue", "mintcream", "mistyrose",
        "moccasin", "navajowhite", "navy", "oldlace", "olive", "olivedrab",
        "orange", "orangered", "orchid", "palegoldenrod", "palegreen",
        "paleturquoise", "palevioletred", "papayawhip", "peachpuff", "peru",
        "pink", "plum", "powderblue", "purple", "red", "rosybrown", "royalblue",
        "saddlebrown", "salmon", "sandybrown", "seagreen", "seashell", "sienna",
        "silver", "skyblue", "slateblue", "slategray", "snow", "springgreen",
        "steelblue", "tan", "teal", "thistle", "tomato", "turquoise", "violet",
        "wheat", "white", "whitesmoke", "yellow", "yellowgreen");
    Set<String> mozOutlineLiterals1 = Set.of(
        "dashed", "dotted", "double", "groove", "outset", "ridge", "solid");
    Set<String> mozOutlineLiterals2 = Set.of("thick", "thin");
    Set<String> mozOutlineLiterals3 = Set.of(
        "hidden", "inherit", "inset", "invert", "medium", "none");
    Map<String, String> mozOutlineFunctions =
      Map.<String, String>of(
        "rgb(", "rgb()", "rgba(", "rgba()",
        "hsl(", "hsl()", "hsla(", "hsla()");
    Set<String> mozOutlineColorLiterals0 =
      Set.of("inherit", "invert");
    Set<String> mozOutlineStyleLiterals0 =
      Set.of("hidden", "inherit", "inset", "none");
    Set<String> mozOutlineWidthLiterals0 =
      Set.of("inherit", "medium");
    Set<String> oTextOverflowLiterals0 =
      Set.of("clip", "ellipsis");
    Set<String> azimuthLiterals0 = Set.of(
        "behind", "center-left", "center-right", "far-left", "far-right",
        "left-side", "leftwards", "right-side", "rightwards");
    Set<String> azimuthLiterals1 = Set.of("left", "right");
    Set<String> azimuthLiterals2 =
      Set.of("center", "inherit");
    Set<String> backgroundLiterals0 = Set.of(
        "border-box", "contain", "content-box", "cover", "padding-box");
    Set<String> backgroundLiterals1 =
      Set.of("no-repeat", "repeat-x", "repeat-y", "round", "space");
    Set<String> backgroundLiterals2 = Set.of("bottom", "top");
    Set<String> backgroundLiterals3 = Set.of(
        ",", "/", "auto", "center", "fixed", "inherit", "local", "none",
        "repeat", "scroll", "transparent");
    Map<String, String> backgroundFunctions =
      Map.of(
      "image(", "image()",
      "linear-gradient(", "linear-gradient()",
      "radial-gradient(", "radial-gradient()",
      "repeating-linear-gradient(", "repeating-linear-gradient()",
      "repeating-radial-gradient(", "repeating-radial-gradient()",
      "rgb(", "rgb()", "rgba(", "rgba()",
      "hsl(", "hsl()", "hsla(", "hsla()");
    Set<String> backgroundAttachmentLiterals0 =
      Set.of(",", "fixed", "local", "scroll");
    Set<String> backgroundColorLiterals0 =
      Set.of("inherit", "transparent");
    Set<String> backgroundImageLiterals0 =
      Set.of(",", "none");
    Map<String, String> backgroundImageFunctions =
      Map.<String, String>of(
          "image(", "image()",
          "linear-gradient(", "linear-gradient()",
          "radial-gradient(", "radial-gradient()",
          "repeating-linear-gradient(", "repeating-linear-gradient()",
          "repeating-radial-gradient(", "repeating-radial-gradient()");
    Set<String> backgroundPositionLiterals0 = Set.of(
        ",", "center");
    Set<String> backgroundRepeatLiterals0 = Set.of(
        ",", "repeat");
    Set<String> borderLiterals0 = Set.of(
        "hidden", "inherit", "inset", "medium", "none", "transparent");
    Set<String> borderCollapseLiterals0 = Set.of(
        "collapse", "inherit", "separate");
    Set<String> bottomLiterals0 = Set.of("auto", "inherit");
    Set<String> boxShadowLiterals0 = Set.of(
        ",", "inset", "none");
    Set<String> clearLiterals0 = Set.of(
        "both", "inherit", "none");
    Map<String, String> clipFunctions =
        Map.<String, String>of("rect(", "rect()");
    Set<String> contentLiterals0 = Set.of("none", "normal");
    Set<String> cueLiterals0 = Set.of("inherit", "none");
    Set<String> cursorLiterals0 = Set.of(
        "all-scroll", "col-resize", "crosshair", "default", "e-resize",
        "hand", "help", "move", "n-resize", "ne-resize", "no-drop",
        "not-allowed", "nw-resize", "pointer", "progress", "row-resize",
        "s-resize", "se-resize", "sw-resize", "text", "vertical-text",
        "w-resize", "wait");
    Set<String> cursorLiterals1 = Set.of(
        ",", "auto", "inherit");
    Set<String> directionLiterals0 = Set.of("ltr", "rtl");
    Set<String> displayLiterals0 = Set.of(
        "-moz-inline-box", "-moz-inline-stack", "block", "inline",
        "inline-block", "inline-table", "list-item", "run-in", "table",
        "table-caption", "table-cell", "table-column", "table-column-group",
        "table-footer-group", "table-header-group", "table-row",
        "table-row-group");
    Set<String> elevationLiterals0 = Set.of(
        "above", "below", "higher", "level", "lower");
    Set<String> emptyCellsLiterals0 = Set.of("hide", "show");
    //Map<String, String> filterFunctions =
    //  Map.<String, String>of("alpha(", "alpha()");
    Set<String> fontLiterals0 = Set.of(
        "100", "200", "300", "400", "500", "600", "700", "800", "900", "bold",
        "bolder", "lighter");
    Set<String> fontLiterals1 = Set.of(
        "large", "larger", "small", "smaller", "x-large", "x-small",
        "xx-large", "xx-small", "xxx-large", "medium");
    Set<String> fontLiterals2 = Set.of(
        "caption", "icon", "menu", "message-box", "small-caption",
        "status-bar");
    Set<String> fontLiterals3 = Set.of(
        "cursive", "fantasy", "monospace", "sans-serif", "serif");
    Set<String> fontLiterals4 = Set.of("italic", "oblique");
    Set<String> fontLiterals5 = Set.of(
        ",", "/", "inherit", "medium", "normal", "small-caps");
    Set<String> fontFamilyLiterals0 = Set.of(",", "inherit");
    Set<String> fontStretchLiterals0 = Set.of(
        "condensed", "expanded", "extra-condensed", "extra-expanded",
        "narrower", "semi-condensed", "semi-expanded", "ultra-condensed",
        "ultra-expanded", "wider");
    Set<String> fontStretchLiterals1 = Set.of("normal");
    Set<String> fontStyleLiterals0 = Set.of(
        "inherit", "normal");
    Set<String> fontVariantLiterals0 = Set.of(
        "inherit", "normal", "small-caps");
    Set<String> listStyleLiterals0 = Set.of(
        "armenian", "cjk-decimal", "decimal", "decimal-leading-zero", "disc",
        "disclosure-closed", "disclosure-open", "ethiopic-numeric", "georgian",
        "hebrew", "hiragana", "hiragana-iroha", "japanese-formal",
        "japanese-informal", "katakana", "katakana-iroha",
        "korean-hangul-formal", "korean-hanja-formal",
        "korean-hanja-informal", "lower-alpha", "lower-greek", "lower-latin",
        "lower-roman", "simp-chinese-formal", "simp-chinese-informal",
        "square", "trad-chinese-formal", "trad-chinese-informal",
        "upper-alpha", "upper-latin", "upper-roman");
    Set<String> listStyleLiterals1 = Set.of(
        "inside", "outside");
    Set<String> listStyleLiterals2 = Set.of(
        "circle", "inherit", "none");
    Set<String> maxHeightLiterals0 = Set.of(
        "auto", "inherit", "none");
    Set<String> overflowLiterals0 = Set.of(
        "auto", "hidden", "inherit", "scroll", "visible");
    Set<String> overflowXLiterals0 = Set.of(
        "no-content", "no-display");
    Set<String> overflowXLiterals1 = Set.of(
        "auto", "hidden", "scroll", "visible");
    Set<String> pageBreakAfterLiterals0 = Set.of(
        "always", "auto", "avoid", "inherit");
    Set<String> pageBreakInsideLiterals0 = Set.of(
        "auto", "avoid", "inherit");
    Set<String> pitchLiterals0 = Set.of(
        "high", "low", "x-high", "x-low");
    Set<String> playDuringLiterals0 = Set.of(
        "auto", "inherit", "mix", "none", "repeat");
    Set<String> positionLiterals0 = Set.of(
        "absolute", "relative", "static");
    Set<String> speakLiterals0 = Set.of(
        "inherit", "none", "normal", "spell-out");
    Set<String> speakHeaderLiterals0 = Set.of(
        "always", "inherit", "once");
    Set<String> speakNumeralLiterals0 = Set.of(
        "continuous", "digits");
    Set<String> speakPunctuationLiterals0 = Set.of(
        "code", "inherit", "none");
    Set<String> speechRateLiterals0 = Set.of(
        "fast", "faster", "slow", "slower", "x-fast", "x-slow");
    Set<String> tableLayoutLiterals0 = Set.of(
        "auto", "fixed", "inherit");
    Set<String> textAlignLiterals0 = Set.of(
        "center", "inherit", "justify");
    Set<String> textDecorationLiterals0 = Set.of(
        "blink", "line-through", "overline", "underline");
    Set<String> textTransformLiterals0 = Set.of(
        "capitalize", "lowercase", "uppercase");
    Set<String> textWrapLiterals0 = Set.of(
        "suppress", "unrestricted");
    Set<String> unicodeBidiLiterals0 = Set.of(
        "bidi-override", "embed");
    Set<String> verticalAlignLiterals0 = Set.of(
        "baseline", "middle", "sub", "super", "text-bottom", "text-top");
    Set<String> visibilityLiterals0 = Set.of(
        "collapse", "hidden", "inherit", "visible");
    Set<String> voiceFamilyLiterals0 = Set.of(
        "child", "female", "male");
    Set<String> volumeLiterals0 = Set.of(
        "loud", "silent", "soft", "x-loud", "x-soft");
    Set<String> whiteSpaceLiterals0 = Set.of(
        "-moz-pre-wrap", "-o-pre-wrap", "-pre-wrap", "nowrap", "pre",
        "pre-line", "pre-wrap");
    Set<String> wordWrapLiterals0 = Set.of(
        "break-word", "normal");
    Set<String> rgb$FunLiterals0 = Set.of(",");
    Set<String> linearGradient$FunLiterals0 = Set.of(
        ",", "to");
    Set<String> radialGradient$FunLiterals0 = Set.of(
        "at", "closest-corner", "closest-side", "ellipse", "farthest-corner",
        "farthest-side");
    Set<String> radialGradient$FunLiterals1 = Set.of(
        ",", "center", "circle");
    Set<String> rect$FunLiterals0 = Set.of(",", "auto");
	//Set<String> alpha$FunLiterals0 = Set.of("=", "opacity");
    Property mozBorderRadius =
       new Property(5, mozBorderRadiusLiterals0, zeroFns);
    builder.put("-moz-border-radius", mozBorderRadius);
    Property mozBorderRadiusBottomleft =
       new Property(5, Set.<String>of(), zeroFns);
    builder.put("-moz-border-radius-bottomleft", mozBorderRadiusBottomleft);
    Property mozOpacity = new Property(1, mozOpacityLiterals0, zeroFns);
    builder.put("-moz-opacity", mozOpacity);
    @SuppressWarnings("unchecked")
    Property mozOutline = new Property(
        7,
        union(mozOutlineLiterals0, mozOutlineLiterals1, mozOutlineLiterals2,
              mozOutlineLiterals3),
        mozOutlineFunctions);
    builder.put("-moz-outline", mozOutline);
    @SuppressWarnings("unchecked")
    Property mozOutlineColor = new Property(
        2, union(mozOutlineColorLiterals0, mozOutlineLiterals0),
        mozOutlineFunctions);
    builder.put("-moz-outline-color", mozOutlineColor);
    @SuppressWarnings("unchecked")
    Property mozOutlineStyle = new Property(
        0, union(mozOutlineLiterals1, mozOutlineStyleLiterals0), zeroFns);
    builder.put("-moz-outline-style", mozOutlineStyle);
    @SuppressWarnings("unchecked")
    Property mozOutlineWidth = new Property(
        5, union(mozOutlineLiterals2, mozOutlineWidthLiterals0), zeroFns);
    builder.put("-moz-outline-width", mozOutlineWidth);
    Property oTextOverflow = new Property(0, oTextOverflowLiterals0, zeroFns);
    builder.put("-o-text-overflow", oTextOverflow);
    @SuppressWarnings("unchecked")
    Property azimuth = new Property(
        5, union(azimuthLiterals0, azimuthLiterals1, azimuthLiterals2),
        zeroFns);
    builder.put("azimuth", azimuth);
    @SuppressWarnings("unchecked")
    Property background = new Property(
        23,
        union(azimuthLiterals1, backgroundLiterals0, backgroundLiterals1,
              backgroundLiterals2, backgroundLiterals3, mozOutlineLiterals0),
        backgroundFunctions);
    builder.put("background", background);
    builder.put("background-attachment",
                new Property(0, backgroundAttachmentLiterals0, zeroFns));
    @SuppressWarnings("unchecked")
    Property backgroundColor = new Property(
        258, union(backgroundColorLiterals0, mozOutlineLiterals0),
        mozOutlineFunctions);
    builder.put("background-color", backgroundColor);
    builder.put("background-image",
                new Property(16, backgroundImageLiterals0,
                             backgroundImageFunctions));
    @SuppressWarnings("unchecked")
    Property backgroundPosition = new Property(
        5,
        union(azimuthLiterals1, backgroundLiterals2,
              backgroundPositionLiterals0),
        zeroFns);
    builder.put("background-position", backgroundPosition);
    @SuppressWarnings("unchecked")
    Property backgroundRepeat = new Property(
        0, union(backgroundLiterals1, backgroundRepeatLiterals0), zeroFns);
    builder.put("background-repeat", backgroundRepeat);
    @SuppressWarnings("unchecked")
    Property border = new Property(
        7,
        union(borderLiterals0, mozOutlineLiterals0, mozOutlineLiterals1,
              mozOutlineLiterals2),
        mozOutlineFunctions);
    builder.put("border", border);
    @SuppressWarnings("unchecked")
    Property borderBottomColor = new Property(
        2, union(backgroundColorLiterals0, mozOutlineLiterals0),
        mozOutlineFunctions);
    builder.put("border-bottom-color", borderBottomColor);
    builder.put("border-collapse",
                new Property(0, borderCollapseLiterals0, zeroFns));
    Property borderSpacing = new Property(5, mozOpacityLiterals0, zeroFns);
    builder.put("border-spacing", borderSpacing);
    Property bottom = new Property(5, bottomLiterals0, zeroFns);
    builder.put("bottom", bottom);
    @SuppressWarnings("unchecked")
    Property boxShadow = new Property(
        7, union(boxShadowLiterals0, mozOutlineLiterals0), mozOutlineFunctions);
    builder.put("box-shadow", boxShadow);
    @SuppressWarnings("unchecked")
    Property captionSide = new Property(
        0, union(backgroundLiterals2, mozOpacityLiterals0), zeroFns);
    builder.put("caption-side", captionSide);
    @SuppressWarnings("unchecked")
    Property clear = new Property(
        0, union(azimuthLiterals1, clearLiterals0), zeroFns);
    builder.put("clear", clear);
    builder.put("clip", new Property(0, bottomLiterals0, clipFunctions));
    @SuppressWarnings("unchecked")
    Property color = new Property(
        258, union(mozOpacityLiterals0, mozOutlineLiterals0),
        mozOutlineFunctions);
    builder.put("color", color);
    builder.put("content", new Property(8, contentLiterals0, zeroFns));
    Property cue = new Property(16, cueLiterals0, zeroFns);
    builder.put("cue", cue);
    @SuppressWarnings("unchecked")
    Property cursor = new Property(
        272, union(cursorLiterals0, cursorLiterals1), zeroFns);
    builder.put("cursor", cursor);
    @SuppressWarnings("unchecked")
    Property direction = new Property(
        0, union(directionLiterals0, mozOpacityLiterals0), zeroFns);
    builder.put("direction", direction);
    @SuppressWarnings("unchecked")
    Property display = new Property(
        0, union(cueLiterals0, displayLiterals0), zeroFns);
    builder.put("display", display);
    @SuppressWarnings("unchecked")
    Property elevation = new Property(
        5, union(elevationLiterals0, mozOpacityLiterals0), zeroFns);
    builder.put("elevation", elevation);
    @SuppressWarnings("unchecked")
    Property emptyCells = new Property(
        0, union(emptyCellsLiterals0, mozOpacityLiterals0), zeroFns);
    builder.put("empty-cells", emptyCells);
    //builder.put("filter",
    //            new Property(0, ImmutableSet.<String>of(), filterFunctions));
    @SuppressWarnings("unchecked")
    Property cssFloat = new Property(
        0, union(azimuthLiterals1, cueLiterals0), zeroFns);
    builder.put("float", cssFloat);
    @SuppressWarnings("unchecked")
    Property font = new Property(
        73,
        union(fontLiterals0, fontLiterals1, fontLiterals2, fontLiterals3,
              fontLiterals4, fontLiterals5),
        zeroFns);
    builder.put("font", font);
    @SuppressWarnings("unchecked")
    Property fontFamily = new Property(
        72, union(fontFamilyLiterals0, fontLiterals3), zeroFns);
    builder.put("font-family", fontFamily);
    @SuppressWarnings("unchecked")
    Property fontSize = new Property(
        1, union(fontLiterals1, mozOutlineWidthLiterals0), zeroFns);
    builder.put("font-size", fontSize);
    @SuppressWarnings("unchecked")
    Property fontStretch = new Property(
        0, union(fontStretchLiterals0, fontStretchLiterals1), zeroFns);
    builder.put("font-stretch", fontStretch);
    @SuppressWarnings("unchecked")
    Property fontStyle = new Property(
        0, union(fontLiterals4, fontStyleLiterals0), zeroFns);
    builder.put("font-style", fontStyle);
    builder.put("font-variant", new Property(
        0, fontVariantLiterals0, zeroFns));
    @SuppressWarnings("unchecked")
    Property fontWeight = new Property(
        0, union(fontLiterals0, fontStyleLiterals0), zeroFns);
    builder.put("font-weight", fontWeight);
    Property height = new Property(5, bottomLiterals0, zeroFns);
    builder.put("height", height);
    Property letterSpacing = new Property(5, fontStyleLiterals0, zeroFns);
    builder.put("letter-spacing", letterSpacing);
    builder.put("line-height", new Property(1, fontStyleLiterals0, zeroFns));
    @SuppressWarnings("unchecked")
    Property listStyle = new Property(
        16,
        union(listStyleLiterals0, listStyleLiterals1, listStyleLiterals2),
        backgroundImageFunctions);
    builder.put("list-style", listStyle);
    builder.put("list-style-image", new Property(
        16, cueLiterals0, backgroundImageFunctions));
    @SuppressWarnings("unchecked")
    Property listStylePosition = new Property(
        0, union(listStyleLiterals1, mozOpacityLiterals0), zeroFns);
    builder.put("list-style-position", listStylePosition);
    @SuppressWarnings("unchecked")
    Property listStyleType = new Property(
        0, union(listStyleLiterals0, listStyleLiterals2), zeroFns);
    builder.put("list-style-type", listStyleType);
    Property margin = new Property(1, bottomLiterals0, zeroFns);
    builder.put("margin", margin);
    Property maxHeight = new Property(1, maxHeightLiterals0, zeroFns);
    builder.put("max-height", maxHeight);
    Property opacity = new Property(1, mozOpacityLiterals0, zeroFns);
    builder.put("opacity", opacity);
    builder.put("overflow", new Property(0, overflowLiterals0, zeroFns));
    @SuppressWarnings("unchecked")
    Property overflowX = new Property(
        0, union(overflowXLiterals0, overflowXLiterals1), zeroFns);
    builder.put("overflow-x", overflowX);
    Property padding = new Property(1, mozOpacityLiterals0, zeroFns);
    builder.put("padding", padding);
    @SuppressWarnings("unchecked")
    Property pageBreakAfter = new Property(
        0, union(azimuthLiterals1, pageBreakAfterLiterals0), zeroFns);
    builder.put("page-break-after", pageBreakAfter);
    builder.put("page-break-inside", new Property(
        0, pageBreakInsideLiterals0, zeroFns));
    @SuppressWarnings("unchecked")
    Property pitch = new Property(
        5, union(mozOutlineWidthLiterals0, pitchLiterals0), zeroFns);
    builder.put("pitch", pitch);
    builder.put("play-during", new Property(
        16, playDuringLiterals0, zeroFns));
    @SuppressWarnings("unchecked")
    Property position = new Property(
        0, union(mozOpacityLiterals0, positionLiterals0), zeroFns);
    builder.put("position", position);
    builder.put("quotes", new Property(8, cueLiterals0, zeroFns));
    builder.put("speak", new Property(0, speakLiterals0, zeroFns));
    builder.put("speak-header", new Property(
        0, speakHeaderLiterals0, zeroFns));
    @SuppressWarnings("unchecked")
    Property speakNumeral = new Property(
        0, union(mozOpacityLiterals0, speakNumeralLiterals0), zeroFns);
    builder.put("speak-numeral", speakNumeral);
    builder.put("speak-punctuation", new Property(
        0, speakPunctuationLiterals0, zeroFns));
    @SuppressWarnings("unchecked")
    Property speechRate = new Property(
        5, union(mozOutlineWidthLiterals0, speechRateLiterals0), zeroFns);
    builder.put("speech-rate", speechRate);
    builder.put("table-layout", new Property(
        0, tableLayoutLiterals0, zeroFns));
    @SuppressWarnings("unchecked")
    Property textAlign = new Property(
        0, union(azimuthLiterals1, textAlignLiterals0), zeroFns);
    builder.put("text-align", textAlign);
    @SuppressWarnings("unchecked")
    Property textDecoration = new Property(
        0, union(cueLiterals0, textDecorationLiterals0), zeroFns);
    builder.put("text-decoration", textDecoration);
    @SuppressWarnings("unchecked")
    Property textTransform = new Property(
        0, union(cueLiterals0, textTransformLiterals0), zeroFns);
    builder.put("text-transform", textTransform);
    @SuppressWarnings("unchecked")
    Property textWrap = new Property(
        0, union(contentLiterals0, textWrapLiterals0), zeroFns);
    builder.put("text-wrap", textWrap);
    @SuppressWarnings("unchecked")
    Property unicodeBidi = new Property(
        0, union(fontStyleLiterals0, unicodeBidiLiterals0), zeroFns);
    builder.put("unicode-bidi", unicodeBidi);
    @SuppressWarnings("unchecked")
    Property verticalAlign = new Property(
        5,
        union(backgroundLiterals2, mozOpacityLiterals0, verticalAlignLiterals0),
        zeroFns);
    builder.put("vertical-align", verticalAlign);
    builder.put("visibility", new Property(0, visibilityLiterals0, zeroFns));
    @SuppressWarnings("unchecked")
    Property voiceFamily = new Property(
        8, union(fontFamilyLiterals0, voiceFamilyLiterals0), zeroFns);
    builder.put("voice-family", voiceFamily);
    @SuppressWarnings("unchecked")
    Property volume = new Property(
        1, union(mozOutlineWidthLiterals0, volumeLiterals0), zeroFns);
    builder.put("volume", volume);
    @SuppressWarnings("unchecked")
    Property whiteSpace = new Property(
        0, union(fontStyleLiterals0, whiteSpaceLiterals0), zeroFns);
    builder.put("white-space", whiteSpace);
    builder.put("word-wrap", new Property(0, wordWrapLiterals0, zeroFns));
    builder.put("zoom", new Property(1, fontStretchLiterals1, zeroFns));
    Property rgb$Fun = new Property(1, rgb$FunLiterals0, zeroFns);
    builder.put("rgb()", rgb$Fun);
    builder.put("rgba()", rgb$Fun);
    builder.put("hsl()", rgb$Fun);
    builder.put("hsla()", rgb$Fun);
    @SuppressWarnings("unchecked")
    Property image$Fun = new Property(
        18, union(mozOutlineLiterals0, rgb$FunLiterals0), mozOutlineFunctions);
    builder.put("image()", image$Fun);
    @SuppressWarnings("unchecked")
    Property linearGradient$Fun = new Property(
        7,
        union(azimuthLiterals1, backgroundLiterals2,
              linearGradient$FunLiterals0, mozOutlineLiterals0),
        mozOutlineFunctions);
    builder.put("linear-gradient()", linearGradient$Fun);
    @SuppressWarnings("unchecked")
    Property radialGradient$Fun = new Property(
        7,
        union(azimuthLiterals1, backgroundLiterals2, mozOutlineLiterals0,
              radialGradient$FunLiterals0, radialGradient$FunLiterals1),
        mozOutlineFunctions);
    builder.put("radial-gradient()", radialGradient$Fun);
    builder.put("rect()", new Property(5, rect$FunLiterals0, zeroFns));
    //builder.put("alpha()", new Property(1, alpha$FunLiterals0, zeroFns));
    builder.put("-moz-border-radius-bottomright", mozBorderRadiusBottomleft);
    builder.put("-moz-border-radius-topleft", mozBorderRadiusBottomleft);
    builder.put("-moz-border-radius-topright", mozBorderRadiusBottomleft);
    builder.put("-moz-box-shadow", boxShadow);
    builder.put("-webkit-border-bottom-left-radius", mozBorderRadiusBottomleft);
    builder.put("-webkit-border-bottom-right-radius",
                mozBorderRadiusBottomleft);
    builder.put("-webkit-border-radius", mozBorderRadius);
    builder.put("-webkit-border-radius-bottom-left", mozBorderRadiusBottomleft);
    builder.put("-webkit-border-radius-bottom-right",
                mozBorderRadiusBottomleft);
    builder.put("-webkit-border-radius-top-left", mozBorderRadiusBottomleft);
    builder.put("-webkit-border-radius-top-right", mozBorderRadiusBottomleft);
    builder.put("-webkit-border-top-left-radius", mozBorderRadiusBottomleft);
    builder.put("-webkit-border-top-right-radius", mozBorderRadiusBottomleft);
    builder.put("-webkit-box-shadow", boxShadow);
    builder.put("border-bottom", border);
    builder.put("border-bottom-left-radius", mozBorderRadiusBottomleft);
    builder.put("border-bottom-right-radius", mozBorderRadiusBottomleft);
    builder.put("border-bottom-style", mozOutlineStyle);
    builder.put("border-bottom-width", mozOutlineWidth);
    builder.put("border-color", borderBottomColor);
    builder.put("border-left", border);
    builder.put("border-left-color", borderBottomColor);
    builder.put("border-left-style", mozOutlineStyle);
    builder.put("border-left-width", mozOutlineWidth);
    builder.put("border-radius", mozBorderRadius);
    builder.put("border-right", border);
    builder.put("border-right-color", borderBottomColor);
    builder.put("border-right-style", mozOutlineStyle);
    builder.put("border-right-width", mozOutlineWidth);
    builder.put("border-style", mozOutlineStyle);
    builder.put("border-top", border);
    builder.put("border-top-color", borderBottomColor);
    builder.put("border-top-left-radius", mozBorderRadiusBottomleft);
    builder.put("border-top-right-radius", mozBorderRadiusBottomleft);
    builder.put("border-top-style", mozOutlineStyle);
    builder.put("border-top-width", mozOutlineWidth);
    builder.put("border-width", mozOutlineWidth);
    builder.put("cue-after", cue);
    builder.put("cue-before", cue);
    builder.put("left", height);
    builder.put("margin-bottom", margin);
    builder.put("margin-left", margin);
    builder.put("margin-right", margin);
    builder.put("margin-top", margin);
    builder.put("max-width", maxHeight);
    builder.put("min-height", margin);
    builder.put("min-width", margin);
    builder.put("outline", mozOutline);
    builder.put("outline-color", mozOutlineColor);
    builder.put("outline-style", mozOutlineStyle);
    builder.put("outline-width", mozOutlineWidth);
    builder.put("overflow-y", overflowX);
    builder.put("padding-bottom", padding);
    builder.put("padding-left", padding);
    builder.put("padding-right", padding);
    builder.put("padding-top", padding);
    builder.put("page-break-before", pageBreakAfter);
    builder.put("pause", borderSpacing);
    builder.put("pause-after", borderSpacing);
    builder.put("pause-before", borderSpacing);
    builder.put("pitch-range", borderSpacing);
    builder.put("richness", borderSpacing);
    builder.put("right", height);
    builder.put("stress", borderSpacing);
    builder.put("text-indent", borderSpacing);
    builder.put("text-overflow", oTextOverflow);
    builder.put("text-shadow", boxShadow);
    builder.put("top", height);
    builder.put("width", margin);
    builder.put("word-spacing", letterSpacing);
    builder.put("z-index", bottom);
    builder.put("repeating-linear-gradient()", linearGradient$Fun);
    builder.put("repeating-radial-gradient()", radialGradient$Fun);
    DEFINITIONS = Collections.unmodifiableMap(builder);
  }

  private static <T> Set<T> union(Set<T>... subsets) {
    Set<T> all = new HashSet<>();
    for (Set<T> subset : subsets) {
      all.addAll(subset);
    }
    return Collections.unmodifiableSet(all);
  }

  static final Set<String> DEFAULT_WHITELIST = Set.of(
      "-moz-border-radius",
      "-moz-border-radius-bottomleft",
      "-moz-border-radius-bottomright",
      "-moz-border-radius-topleft",
      "-moz-border-radius-topright",
      "-moz-box-shadow",
      "-moz-outline",
      "-moz-outline-color",
      "-moz-outline-style",
      "-moz-outline-width",
      "-o-text-overflow",
      "-webkit-border-bottom-left-radius",
      "-webkit-border-bottom-right-radius",
      "-webkit-border-radius",
      "-webkit-border-radius-bottom-left",
      "-webkit-border-radius-bottom-right",
      "-webkit-border-radius-top-left",
      "-webkit-border-radius-top-right",
      "-webkit-border-top-left-radius",
      "-webkit-border-top-right-radius",
      "-webkit-box-shadow",
      "azimuth",
      "background",
      "background-attachment",
      "background-color",
      "background-image",
      "background-position",
      "background-repeat",
      "border",
      "border-bottom",
      "border-bottom-color",
      "border-bottom-left-radius",
      "border-bottom-right-radius",
      "border-bottom-style",
      "border-bottom-width",
      "border-collapse",
      "border-color",
      "border-left",
      "border-left-color",
      "border-left-style",
      "border-left-width",
      "border-radius",
      "border-right",
      "border-right-color",
      "border-right-style",
      "border-right-width",
      "border-spacing",
      "border-style",
      "border-top",
      "border-top-color",
      "border-top-left-radius",
      "border-top-right-radius",
      "border-top-style",
      "border-top-width",
      "border-width",
      "box-shadow",
      "caption-side",
      "color",
      "cue",
      "cue-after",
      "cue-before",
      "direction",
      "elevation",
      "empty-cells",
      "font",
      "font-family",
      "font-size",
      "font-stretch",
      "font-style",
      "font-variant",
      "font-weight",
      "height",
      "image()",
      "letter-spacing",
      "line-height",
      "linear-gradient()",
      "list-style",
      "list-style-image",
      "list-style-position",
      "list-style-type",
      "margin",
      "margin-bottom",
      "margin-left",
      "margin-right",
      "margin-top",
      "max-height",
      "max-width",
      "min-height",
      "min-width",
      "outline",
      "outline-color",
      "outline-style",
      "outline-width",
      "padding",
      "padding-bottom",
      "padding-left",
      "padding-right",
      "padding-top",
      "pause",
      "pause-after",
      "pause-before",
      "pitch",
      "pitch-range",
      "quotes",
      "radial-gradient()",
      "rect()",
      "repeating-linear-gradient()",
      "repeating-radial-gradient()",
      "rgb()",
      "rgba()",
      "hsl()",
      "hsla()",
      "richness",
      "speak",
      "speak-header",
      "speak-numeral",
      "speak-punctuation",
      "speech-rate",
      "stress",
      "table-layout",
      "text-align",
      "text-decoration",
      "text-indent",
      "text-overflow",
      "text-shadow",
      "text-transform",
      "text-wrap",
      "unicode-bidi",
      "vertical-align",
      "voice-family",
      "volume",
      "white-space",
      "width",
      "word-spacing",
      "word-wrap"
  );

  /**
   * A schema that includes only those properties on the default schema
   * white-list.
   */
  public static final CssSchema DEFAULT =
      CssSchema.withProperties(DEFAULT_WHITELIST);

  /** Dumps key and literal list to stdout for easy examination. */
  public static void main(String... argv) {
    SortedSet<String> keys = new TreeSet<>();
    SortedSet<String> literals = new TreeSet<>();

    for (Map.Entry<String, Property> e : DEFINITIONS.entrySet()) {
      keys.add(e.getKey());
      literals.addAll(e.getValue().literals);
    }

    System.out.println(
        "# Below two blocks of tokens.\n"
            + "#\n"
        + "# First are all property names.\n"
        + "# Those followed by an asterisk (*) are in the default white-list.\n"
        + "#\n"
        + "# Second are the literal tokens recognized in any defined property\n"
        + "# value.\n"
        );
    for (String key : keys) {
      System.out.print(key);
      if (DEFAULT_WHITELIST.contains(key)) { System.out.print("*"); }
      System.out.println();
    }
    System.out.println();
    for (String literal : literals) {
      System.out.println(literal);
    }
  }
}<|MERGE_RESOLUTION|>--- conflicted
+++ resolved
@@ -164,17 +164,10 @@
     Map<String, Property> propertyMapBuilder =
         new HashMap<>();
     // check that all fnKeys are defined in properties.
-<<<<<<< HEAD
-    for (Map.Entry<String, Property> e : propertyMapBuilder.entrySet()) {
-      Property property = e.getValue();
-      for (String fnKey : property.fnKeys.values()) {
-        if (!propertyMapBuilder.containsKey(fnKey)) {
-=======
     for (Map.Entry<? extends String, ? extends Property> e : properties.entrySet()) {
       Property property = e.getValue();
       for (String fnKey : property.fnKeys.values()) {
         if (!properties.containsKey(fnKey)) {
->>>>>>> 2901ef0d
           throw new IllegalArgumentException(
               "Property map is not self contained.  " + e.getValue()
               + " depends on undefined function key " + fnKey);
