// Copyright (c) 2011, Mike Samuel
// All rights reserved.
//
// Redistribution and use in source and binary forms, with or without
// modification, are permitted provided that the following conditions
// are met:
//
// Redistributions of source code must retain the above copyright
// notice, this list of conditions and the following disclaimer.
// Redistributions in binary form must reproduce the above copyright
// notice, this list of conditions and the following disclaimer in the
// documentation and/or other materials provided with the distribution.
// Neither the name of the OWASP nor the names of its contributors may
// be used to endorse or promote products derived from this software
// without specific prior written permission.
// THIS SOFTWARE IS PROVIDED BY THE COPYRIGHT HOLDERS AND CONTRIBUTORS
// "AS IS" AND ANY EXPRESS OR IMPLIED WARRANTIES, INCLUDING, BUT NOT
// LIMITED TO, THE IMPLIED WARRANTIES OF MERCHANTABILITY AND FITNESS
// FOR A PARTICULAR PURPOSE ARE DISCLAIMED. IN NO EVENT SHALL THE
// COPYRIGHT HOLDER OR CONTRIBUTORS BE LIABLE FOR ANY DIRECT, INDIRECT,
// INCIDENTAL, SPECIAL, EXEMPLARY, OR CONSEQUENTIAL DAMAGES (INCLUDING,
// BUT NOT LIMITED TO, PROCUREMENT OF SUBSTITUTE GOODS OR SERVICES;
// LOSS OF USE, DATA, OR PROFITS; OR BUSINESS INTERRUPTION) HOWEVER
// CAUSED AND ON ANY THEORY OF LIABILITY, WHETHER IN CONTRACT, STRICT
// LIABILITY, OR TORT (INCLUDING NEGLIGENCE OR OTHERWISE) ARISING IN
// ANY WAY OUT OF THE USE OF THIS SOFTWARE, EVEN IF ADVISED OF THE
// POSSIBILITY OF SUCH DAMAGE.

package org.owasp.html;

import java.util.Arrays;
import java.util.Collections;
import java.util.List;
import java.util.Locale;
import java.util.Map;
import java.util.Set;
import java.util.regex.Pattern;
import java.util.stream.Collectors;

import org.junit.Test;

import junit.framework.TestCase;

@SuppressWarnings("javadoc")
public class HtmlPolicyBuilderTest extends TestCase {

  static final String EXAMPLE = Arrays.stream(new String[] {
      "<h1 id='foo'>Header</h1>",
      "<p onclick='alert(42)'>Paragraph 1<script>evil()</script></p>",
      ("<p><a href='java\0script:bad()'>Click</a> <a href='foo.html'>me</a>"
       + " <a href='http://outside.org/'>out</a></p>"),
      ("<p><img src=canary.png alt=local-canary>" +
       "<img src='http://canaries.org/canary.png'></p>"),
      "<p><b style=font-size:bigger>Fancy</b> with <i><b>soupy</i> tags</b>.",
      "<p style='color: expression(foo()); text-align: center;",
      "          /* direction: ltr */; font-weight: bold'>Stylish Para 1</p>",
      "<p style='color: red; font-weight; expression(foo());",
      "          direction: rtl; font-weight: bold'>Stylish Para 2</p>",
      ""}).collect(Collectors.joining("\n"));

  @Test
  public static final void testTextFilter() {
    assertEquals(
        Arrays.stream(new String[] {
            "Header",
            "Paragraph 1",
            "Click me out",
            "",
            "Fancy with soupy tags.",
            "Stylish Para 1",
            "Stylish Para 2",
            ""}).collect(Collectors.joining("\n")),
        apply(new HtmlPolicyBuilder()));
  }

  @Test
  public static final void testCannedFormattingTagFilter() {
    assertEquals(
        Arrays.stream(new String[] {
            "Header",
            "Paragraph 1",
            "Click me out",
            "",
            "<b>Fancy</b> with <i><b>soupy</b></i><b> tags</b>.",
            "Stylish Para 1",
            "Stylish Para 2",
            ""}).collect(Collectors.joining("\n")),
        apply(new HtmlPolicyBuilder()
              .allowCommonInlineFormattingElements()));
  }

  @Test
  public static final void testCannedFormattingTagFilterNoItalics() {
    assertEquals(
        Arrays.stream(new String[] {
            "Header",
            "Paragraph 1",
            "Click me out",
            "",
            "<b>Fancy</b> with <b>soupy</b><b> tags</b>.",
            "Stylish Para 1",
            "Stylish Para 2",
            ""}).collect(Collectors.joining("\n")),
        apply(new HtmlPolicyBuilder()
              .allowCommonInlineFormattingElements()
              .disallowElements("I")));
  }

  @Test
  public static final void testSimpleTagFilter() {
    assertEquals(
        Arrays.stream(new String[] {
            "<h1>Header</h1>",
            "Paragraph 1",
            "Click me out",
            "",
            "Fancy with <i>soupy</i> tags.",
            "Stylish Para 1",
            "Stylish Para 2",
            ""}).collect(Collectors.joining("\n")),
        apply(new HtmlPolicyBuilder()
              .allowElements("h1", "i")));
  }

  @Test
  public static final void testLinksAllowed() {
    assertEquals(
        Arrays.stream(new String[] {
            "Header",
            "Paragraph 1",
            // We haven't allowed any protocols so only relative URLs are OK.
            "Click <a href=\"foo.html\">me</a> out",
            "",
            "Fancy with soupy tags.",
            "Stylish Para 1",
            "Stylish Para 2",
            ""}).collect(Collectors.joining("\n")),
        apply(new HtmlPolicyBuilder()
              .allowElements("a")
              .allowAttributes("href").onElements("a")));
  }

  @Test
  public static final void testExternalLinksAllowed() {
    assertEquals(
        Arrays.stream(new String[] {
            "Header",
            "Paragraph 1",
            "Click <a href=\"foo.html\">me</a>"
            + " <a href=\"http://outside.org/\">out</a>",
            "",
            "Fancy with soupy tags.",
            "Stylish Para 1",
            "Stylish Para 2",
            ""}).collect(Collectors.joining("\n")),
        apply(new HtmlPolicyBuilder()
              .allowElements("a")
              // Allows http.
              .allowStandardUrlProtocols()
              .allowAttributes("href").onElements("a")));
  }

  @Test
  public static final void testLinksWithNofollow() {
    assertEquals(
        Arrays.stream(new String[] {
            "Header",
            "Paragraph 1",
            "Click <a href=\"foo.html\" rel=\"nofollow\">me</a> out",
            "",
            "Fancy with soupy tags.",
            "Stylish Para 1",
            "Stylish Para 2",
            ""}).collect(Collectors.joining("\n")),
        apply(new HtmlPolicyBuilder()
              .allowElements("a")
              // Allows http.
              .allowAttributes("href").onElements("a")
              .requireRelNofollowOnLinks()));
  }

  @Test
  public static final void testLinksWithNofollowAlreadyPresent() {
    assertEquals(
        "html <a href=\"/\" rel=\"nofollow\">link</a>",
        apply(
            new HtmlPolicyBuilder()
              .allowElements("a")
              .allowAttributes("href").onElements("a")
              .requireRelNofollowOnLinks(),
            "html <a href='/' rel='nofollow'>link</a>"));
  }

  @Test
  public static final void testImagesAllowed() {
    assertEquals(
        Arrays.stream(new String[] {
            "Header",
            "Paragraph 1",
            "Click me out",
            "<img src=\"canary.png\" alt=\"local-canary\" />",
            // HTTP img not output because only HTTPS allowed.
            "Fancy with soupy tags.",
            "Stylish Para 1",
            "Stylish Para 2",
            ""}).collect(Collectors.joining("\n")),
        apply(new HtmlPolicyBuilder()
              .allowElements("img")
              .allowAttributes("src", "alt").onElements("img")
              .allowUrlProtocols("https")));
  }

  @Test
  public static final void testStyleFiltering() {
    assertEquals(
        Arrays.stream(new String[] {
            "<h1>Header</h1>",
            "<p>Paragraph 1</p>",
            "<p>Click me out</p>",
            "<p></p>",
            "<p><b>Fancy</b> with <i><b>soupy</b></i><b> tags</b>.",
            ("</p><p style=\"text-align:center;font-weight:bold\">"
             + "Stylish Para 1</p>"),
            ("<p style=\"color:red;direction:rtl;font-weight:bold\">"
             + "Stylish Para 2</p>"),
            ""}).collect(Collectors.joining("\n")),
        apply(new HtmlPolicyBuilder()
              .allowCommonInlineFormattingElements()
              .allowCommonBlockElements()
              .allowStyling()
              .allowStandardUrlProtocols()));
  }

  @Test
  public void testSpecificStyleFilterung() {
    assertEquals(
        Arrays.stream(new String[] {
            "<h1>Header</h1>",
            "<p>Paragraph 1</p>",
            "<p>Click me out</p>",
            "<p></p>",
            "<p><b>Fancy</b> with <i><b>soupy</b></i><b> tags</b>.",
            "</p><p style=\"text-align:center\">Stylish Para 1</p>",
            "<p style=\"color:red\">Stylish Para 2</p>",
            ""}).collect(Collectors.joining("\n")),
        apply(new HtmlPolicyBuilder()
              .allowCommonInlineFormattingElements()
              .allowCommonBlockElements()
              .allowStyling(CssSchema.withProperties(
                  List.of("color", "text-align", "font-size")))
              .allowStandardUrlProtocols()));
  }

  @Test
  public void testCustomPropertyStyleFiltering() {
    assertEquals(
        Arrays.stream(new String[] {
            "<h1>Header</h1>",
            "<p>Paragraph 1</p>",
            "<p>Click me out</p>",
            "<p></p>",
            "<p><b>Fancy</b> with <i><b>soupy</b></i><b> tags</b>.",
            "</p><p style=\"text-align:center\">Stylish Para 1</p>",
            "<p>Stylish Para 2</p>",
            ""}).collect(Collectors.joining("\n")),
        apply(new HtmlPolicyBuilder()
              .allowCommonInlineFormattingElements()
              .allowCommonBlockElements()
              .allowStyling(
                  CssSchema.withProperties(
                      Map.of("text-align",
                          new CssSchema.Property(0,
                              Set.of("center"),
                              Collections.emptyMap()))))
              .allowStandardUrlProtocols()));
  }

  @Test
  public void testUnionStyleFiltering() {
    assertEquals(
        Arrays.stream(new String[] {
            "<h1>Header</h1>",
            "<p>Paragraph 1</p>",
            "<p>Click me out</p>",
            "<p></p>",
            "<p><b>Fancy</b> with <i><b>soupy</b></i><b> tags</b>.",
            "</p><p style=\"text-align:center\">Stylish Para 1</p>",
            "<p style=\"color:red\">Stylish Para 2</p>",
            ""}).collect(Collectors.joining("\n")),
        apply(new HtmlPolicyBuilder()
              .allowCommonInlineFormattingElements()
              .allowCommonBlockElements()
              .allowStyling(CssSchema.withProperties(
                  List.of("color", "text-align")))
              .allowStyling( // union allowed style properties
                   CssSchema.withProperties(List.of("font-size")))
              .allowStandardUrlProtocols()));
  }

  @Test
  public void testCustomPropertyStyleFilteringDisallowed() {
    assertEquals(
        Arrays.stream(new String[] {
            "<h1>Header</h1>",
            "<p>Paragraph 1</p>",
            "<p>Click me out</p>",
            "<p></p>",
            "<p><b>Fancy</b> with <i><b>soupy</b></i><b> tags</b>.",
            "</p><p>Stylish Para 1</p>",
            "<p>Stylish Para 2</p>",
            ""}).collect(Collectors.joining("\n")),
        apply(new HtmlPolicyBuilder()
              .allowCommonInlineFormattingElements()
              .allowCommonBlockElements()
              .allowStyling(
                      CssSchema.withProperties(
                          Map.of("text-align",
                              new CssSchema.Property(0,
                                  Set.of("left", "right"),
                                  Collections.emptyMap()))))
              .allowStandardUrlProtocols()));
  }

  @Test
  public static final void testElementTransforming() {
    assertEquals(
        Arrays.stream(new String[] {
            "<div class=\"header-h1\">Header</div>",
            "<p>Paragraph 1</p>",
            "<p>Click me out</p>",
            "<p></p>",
            "<p>Fancy with soupy tags.",
            "</p><p>Stylish Para 1</p>",
            "<p>Stylish Para 2</p>",
            ""}).collect(Collectors.joining("\n")),
        apply(new HtmlPolicyBuilder()
              .allowElements("h1", "p", "div")
              .allowElements(
                  new ElementPolicy() {
                    public String apply(
                        String elementName, List<String> attrs) {
                      attrs.add("class");
                      attrs.add("header-" + elementName);
                      return "div";
                    }
                  }, "h1")));
  }

  @Test
  public static final void testBodyTransforming() {
    assertEquals(
        "<div>foo</div>",
        apply(
            new HtmlPolicyBuilder()
            .allowElements(
                new ElementPolicy() {
                  public String apply(String elementName, List<String> attrs) {
                    return "div";
                  }
                },
                "body")
            .allowElements("div"),
            "<body>foo</body>"));
  }
  @Test
  public static final void testAllowUrlProtocols() {
    assertEquals(
        Arrays.stream(new String[] {
            "Header",
            "Paragraph 1",
            "Click me out",
            "<img src=\"canary.png\" alt=\"local-canary\" />"
            + "<img src=\"http://canaries.org/canary.png\" />",
            "Fancy with soupy tags.",
            "Stylish Para 1",
            "Stylish Para 2",
            ""}).collect(Collectors.joining("\n")),
        apply(new HtmlPolicyBuilder()
            .allowElements("img")
            .allowAttributes("src", "alt").onElements("img")
            .allowUrlProtocols("http")));
  }

  @Test
  public static final void testDisallowUrlProtocols() {
    assertEquals(
        Arrays.stream(new String[] {
            "Header",
            "Paragraph 1",
            "Click me out",
            "<img src=\"canary.png\" alt=\"local-canary\" />",
            "Fancy with soupy tags.",
            "Stylish Para 1",
            "Stylish Para 2",
            ""}).collect(Collectors.joining("\n")),
        apply(new HtmlPolicyBuilder()
            .allowElements("img")
            .allowAttributes("src", "alt").onElements("img")
            .allowUrlProtocols("http", "https")
            .disallowUrlProtocols("http")));
  }

  @Test
  public static final void testPossibleFalloutFromIssue5() {
    assertEquals(
        "Bad",
        apply(
            new HtmlPolicyBuilder()
            .allowElements("a")
            .allowAttributes("href").onElements("a")
            .allowUrlProtocols("http"),

            "<a href='javascript:alert(1337)//:http'>Bad</a>"));
  }

  @Test
  public static final void testTextInOption() {
    assertEquals(
        "<select><option>1</option><option>2</option></select>",
        apply(
            new HtmlPolicyBuilder()
            .allowElements("select", "option"),

            "<select>\n  <option>1</option>\n  <option>2</option>\n</select>"));
  }

  @Test
  public static final void testEntities() {
    assertEquals(
        "(Foo)\u00a0(Bar)\u2666\u2666\u2666\u2666(Baz)"
        + "&#x14834;&#x14834;&#x14834;(Boo)",
        apply(
            new HtmlPolicyBuilder(),
            "(Foo)&nbsp;(Bar)&diams;&#9830;&#x2666;&#X2666;(Baz)"
            + "\ud812\udc34&#x14834;&#x014834;(Boo)"));
  }

  @Test
  public static final void testImageTag() {
    assertEquals(
        ""
        + "<img src=\"http://example.com/foo.png\" />"
        + "<img src=\"http://example.com/bar.png\" />"
        + "<img />",  // OK if this isn't here too.

        apply(
            new HtmlPolicyBuilder()
            .allowElements("img")
            .allowElements(
                new ElementPolicy() {

                  public String apply(String elementName, List<String> attrs) {
                    return "img";
                  }

                }, "image")
            .allowAttributes("src").onElements("img", "image")
            .allowStandardUrlProtocols(),
            ""
            + "<image src=\"http://example.com/foo.png\" />"
            + "<Image src=\"http://example.com/bar.png\">"
            + "<IMAGE>"));
  }

  @Test
  public static final void testImgSrcsetSyntax() {
    assertEquals(
        ""
        + "<img srcset=\"http://example.com/foo.png\" />\n"
        + "<img srcset=\"http://example.com/foo.png 640w\" />\n"
        + "<img srcset=\"http://example.com/foo.png 48x\" />\n"
        + "<img srcset=\"http://example.com/foo.png .123x\" />\n"
        + "<img srcset=\"http://example.com/foo.png .123e2x\" />\n"
        + "<img srcset=\"http://example.com/foo.png 123.456E-1x\" />\n"
        + "<img srcset=\"http://example.com/foo.png -123x\" />\n"
        + "no float: \n"
        + "no fraction: \n"
        + "no exponent: \n"
        + "<img srcset=\"/big.png 64w , /little.png\" />\n"
        + "<img srcset=\"/big.png 64w , /little.png\" />\n"
        + "<img srcset=\"/big.png 64w , /little.png\" />\n"
        + "<img srcset=\"foo%2cbar.png\" />\n"
        + "empty: \n"
        + "only space: \n"
        + "only comma: \n"
        + "comma at end: <img srcset=\"foo.png\" />\n"
        + "comma stuck to url: \n"
        + "commas inside: <img srcset=\"foo.png%2c%2cbar.png\" />\n"
        + "double commas 1: \n"
        + "double commas 2: \n"
        + "bad url: <img srcset=\"foo.png 1w\" />\n",

        apply(
            new HtmlPolicyBuilder()
            .allowElements("img")
            .allowAttributes("srcset").onElements("img")
            .allowStandardUrlProtocols(),
            ""
            + "<img srcset=\"http://example.com/foo.png\" />\n"
            + "<img srcset=\"http://example.com/foo.png 640w\" />\n"
            + "<img srcset=\"http://example.com/foo.png 48x\" />\n"
            + "<img srcset=\"http://example.com/foo.png .123x\" />\n"
            + "<img srcset=\"http://example.com/foo.png .123e2x\" />\n"
            + "<img srcset=\"http://example.com/foo.png 123.456E-1x\" />\n"
            + "<img srcset=\"http://example.com/foo.png -123x\" />\n"
            + "no float: <img srcset=\"http://example.com/foo.png -x\" />\n"
            + "no fraction: <img srcset=\"http://example.com/foo.png -.e1\" />\n"
            + "no exponent: <img srcset=\"http://example.com/foo.png -1e+x\" />\n"
            + "<img srcset=\"/big.png 64w, /little.png\" />\n"
            + "<img srcset=\" /big.png 64w , /little.png\" />\n"
            + "<img srcset=\"\t\t/big.png 64w\r\n,/little.png\t\t\" />\n"
            + "<img srcset=\"foo,bar.png\" />\n"
            + "empty: <img srcset=\"\" />\n"
            + "only space: <img srcset=\"  \" />\n"
            + "only comma: <img srcset=\",\" />\n"
            + "comma at end: <img srcset=\"foo.png ,\" />\n"  // ok
            + "comma stuck to url: <img srcset=\"bar.png,\" />\n"  // not ok
            + "commas inside: <img srcset=\"foo.png,,bar.png\" />\n"  // escaped
            + "double commas 1: <img srcset=\"a ,, b\" />\n"  // not ok
            + "double commas 2: <img srcset=\"a , , b\" />\n"  // not ok
            + "bad url: <img srcset=\"foo.png 1w, javascript:evil()\" />\n"
            ));
  }

  @Test
  public static final void testUrlChecksLayer() {
    assertEquals(
        ""
        + "<img src=\"http://example.com/OK.png\" />\n"
        + "\n"
        + "<img srcset=\"http://example.com/bar.png#OK 1w\" />",

        apply(
            new HtmlPolicyBuilder()
            .allowElements("img")
            .allowAttributes("src", "srcset")
                .matching(Pattern.compile(".*OK.*"))
                .onElements("img")
            .allowStandardUrlProtocols(),
            ""
            + "<img src=\"http://example.com/OK.png\" />\n"
            + "<img src=\"http://example.com/\" />\n"
            + "<img srcset=\"http://example.com/bar.png#OK 1w, javascript:alert%28%27OK%27%29\">"
            )
        );
  }

  @Test
  public static final void testDuplicateAttributesDoNotReachElementPolicy() {
    final int[] idCount = new int[1];
    assertEquals(
        // The id that is emitted is the first that passes the attribute
        // starts-with-b filter.
        // The attribute policy sees 3 id elements, hence id-count=3.
        // The element policy sees 2 attributes, one "id" and one "href",
        // hence attr-count=2.
        "<a href=\"foo\" id=\"bar\" attr-count=\"2\" id-count=\"3\">link</a>",

        apply(
            new HtmlPolicyBuilder()
            .allowElements(
                new ElementPolicy() {
                  public String apply(String elementName, List<String> attrs) {
                    int nAttrs = attrs.size() / 2;
                    attrs.add("attr-count");
                    attrs.add("" + nAttrs);
                    attrs.add("id-count");
                    attrs.add("" + idCount[0]);
                    return elementName;
                  }
                },
                "a"
            )
            .allowAttributes("id").matching(new AttributePolicy() {
              public String apply(
                  String elementName, String attributeName, String value) {
                ++idCount[0];
                return value.startsWith("b") ? value : null;
              }
            }).onElements("a")
            .allowAttributes("href").onElements("a"),
            "<a href=\"foo\" id='far' id=\"bar\" href=baz id=boo>link</a>")
        );
  }

  @Test
  public static final void testPreprocessors() {
    String input =
        "<h1 title='foo'>one</h1> <h2>Two!</h2> <h3>three</h3>"
        + " <h4>Four</h4> <h5>5</h5> <h6>seis</h6>";
    // We upper-case all text nodes and increment all header elements.
    // Since h7 is not white-listed, the incremented version of <h6> is dropped.
    // The title attribute value is not upper-cased.
    String expected =
        "<h2 title=\"foo\">ONE</h2> <h3>TWO!</h3> <h4>THREE</h4>"
        + " <h5>FOUR</h5> <h6>5</h6> SEIS";
    assertEquals(
        expected,

        apply(
            new HtmlPolicyBuilder()
            .allowElements("h1", "h2", "h3", "h4", "h5", "h6")
            .allowAttributes("title").globally()
            .withPreprocessor(new HtmlStreamEventProcessor() {
              public HtmlStreamEventReceiver wrap(HtmlStreamEventReceiver r) {
                return new HtmlStreamEventReceiverWrapper(r) {
                  @Override
                  public void text(String s) {
                    underlying.text(s.toUpperCase(Locale.ROOT));
                  }
                  @Override
                  public String toString() {
                    return "shouty-text";
                  }
                };
              }
            })
            .withPreprocessor(new HtmlStreamEventProcessor() {
              public HtmlStreamEventReceiver wrap(HtmlStreamEventReceiver r) {
                return new HtmlStreamEventReceiverWrapper(r) {
                  @Override
                  public void openTag(String elementName, List<String> attrs) {
                    underlying.openTag(incr(elementName), attrs);
                  }

                  @Override
                  public void closeTag(String elementName) {
                    underlying.closeTag(incr(elementName));
                  }

                  String incr(String en) {
                    if (en.length() == 2) {
                      char c0 = en.charAt(0);
                      char c1 = en.charAt(1);
                      if ((c0 == 'h' || c0 == 'H')
                          && '0' <= c1 && c1 <= '6') {
                        // h1 -> h2, h2 -> h3, etc.
                        return "h" + (c1 - '0' + 1);
                      }
                    }
                    return en;
                  }

                  @Override
                  public String toString() {
                    return "incr-headers";
                  }
                };
              }
            }),

            input));
  }


  @Test
  public static final void testPostprocessors() {
    String input =
        "<h1 title='foo'>one</h1> <h2>TWO!</h2> <h3>three</h3>"
        + " <h4>Four</h4> <h5>5</h5> <h6>seis</h6>";
    // We upper-case the first letter of each text nodes and increment all
    // header elements.
    // Since post-processors run after the policy, they can insert elements like
    // <h7> which are not white-listed.
    String expected =
        "<h2 title=\"foo\">One</h2> <h3>TWO!</h3> <h4>Three</h4>"
        + " <h5>Four</h5> <h6>5</h6> <h7>Seis</h7>";
    assertEquals(
        expected,

        apply(
            new HtmlPolicyBuilder()
            .allowElements("h1", "h2", "h3", "h4", "h5", "h6")
            .allowAttributes("title").globally()
            .withPostprocessor(new HtmlStreamEventProcessor() {
              public HtmlStreamEventReceiver wrap(HtmlStreamEventReceiver r) {
                return new HtmlStreamEventReceiverWrapper(r) {
                  @Override
                  public void text(String s) {
                    if (!s.isEmpty()) {
                      int cp0 = s.codePointAt(0);
                      underlying.text(
                          new StringBuilder(s.length())
                          .appendCodePoint(Character.toUpperCase(cp0))
                          .append(s, Character.charCount(cp0), s.length())
                          .toString());
                    }
                  }
                  @Override
                  public String toString() {
                    return "shouty-text";
                  }
                };
              }
            })
            .withPostprocessor(new HtmlStreamEventProcessor() {
              public HtmlStreamEventReceiver wrap(HtmlStreamEventReceiver r) {
                return new HtmlStreamEventReceiverWrapper(r) {
                  @Override
                  public void openTag(String elementName, List<String> attrs) {
                    underlying.openTag(incr(elementName), attrs);
                  }

                  @Override
                  public void closeTag(String elementName) {
                    underlying.closeTag(incr(elementName));
                  }

                  String incr(String en) {
                    if (en.length() == 2) {
                      char c0 = en.charAt(0);
                      char c1 = en.charAt(1);
                      if ((c0 == 'h' || c0 == 'H')
                          && '0' <= c1 && c1 <= '6') {
                        // h1 -> h2, h2 -> h3, etc.
                        return "h" + (c1 - '0' + 1);
                      }
                    }
                    return en;
                  }

                  @Override
                  public String toString() {
                    return "incr-headers";
                  }
                };
              }
            }),

            input));

  }

  @Test
  public static final void testBackgroundImageWithUrl() {
    PolicyFactory policy = new HtmlPolicyBuilder()
        .allowStandardUrlProtocols()
        .allowStyling()
        .allowUrlsInStyles(AttributePolicy.IDENTITY_ATTRIBUTE_POLICY)
        .allowElements("div")
        .toFactory();
    String unsafeHtml = policy.sanitize(
        "<html><head><title>test</title></head><body>" +
        "<div style='"
        + "color: red; background-image: "
        + "url(http://example.com/foo.png)" +
        "'>div content" +
        "</div></body></html>");
    String safeHtml = policy.sanitize(unsafeHtml);
    String expected =
        "<div style=\""
        + "color:red;background-image:"
        + "url(&#39;http://example.com/foo.png&#39;)"
        + "\">div content</div>";
    assertEquals(expected, safeHtml);
  }

  @Test
  public static final void testBackgroundImageWithImageFunction() {
    PolicyFactory policy = new HtmlPolicyBuilder()
        .allowStandardUrlProtocols()
        .allowStyling()
        .allowUrlsInStyles(AttributePolicy.IDENTITY_ATTRIBUTE_POLICY)
        .allowElements("div")
        .toFactory();
    String unsafeHtml = policy.sanitize(
        "<html><head><title>test</title></head><body>" +
        "<div style='" +
        "color: red; background-image: " +
        "image(\"blue sky.png\", blue)'>" +
        "div content" +
        "</div></body></html>");
    String safeHtml = policy.sanitize(unsafeHtml);
    String expected =
        "<div style=\""
        + "color:red;background-image:"
        + "image( url(&#39;blue%20sky.png&#39;) , blue )"
        + "\">div content</div>";
    assertEquals(expected, safeHtml);
  }

  @Test
  public static final void testBackgroundWithUrls() {
    HtmlPolicyBuilder builder = new HtmlPolicyBuilder()
        .allowStandardUrlProtocols()
        .allowStyling()
        .allowElements("div");

    PolicyFactory noUrlsPolicy = builder.toFactory();
    PolicyFactory urlsPolicy = builder
        .allowUrlsInStyles(AttributePolicy.IDENTITY_ATTRIBUTE_POLICY)
        .toFactory();

    String unsafeHtml =
        "<div style=\"background:&quot;//evil.org/foo.png&quot;\"></div>";

    String safeWithUrls =
        "<div style=\"background:url(&#39;//evil.org/foo.png&#39;)\"></div>";
    String safeWithoutUrls = "<div></div>";

    assertEquals(safeWithoutUrls, noUrlsPolicy.sanitize(unsafeHtml));
    assertEquals(safeWithUrls, urlsPolicy.sanitize(unsafeHtml));
  }

  @Test
  public static final void testBackgroundsThatViolateGlobalUrlPolicy() {
    PolicyFactory policy = new HtmlPolicyBuilder()
        .allowStandardUrlProtocols()
        .allowStyling()
        .allowElements("div")
        .allowUrlsInStyles(AttributePolicy.IDENTITY_ATTRIBUTE_POLICY)
        .toFactory();

    String unsafeHtml =
        "<div style=\"background:'javascript:alert(1337)'\"></div>";
    String safeHtml = "<div></div>";

    assertEquals(safeHtml, policy.sanitize(unsafeHtml));

  }

  @Test
  public static final void testSpanTagFilter() {
    PolicyFactory policy = new HtmlPolicyBuilder()
        .allowElements("span")
        .allowWithoutAttributes("span")
        .toFactory();
    String unsafeHtml = policy.sanitize(
        "<span>test1</span>");
    String safeHtml = policy.sanitize(unsafeHtml);
    String expected =
        "<span>test1</span>";
    assertEquals(expected, safeHtml);
  }

  @Test
  public static final void testLinkRels() {
    HtmlPolicyBuilder b = new HtmlPolicyBuilder()
        .allowElements("a")
        .allowAttributes("href").onElements("a")
        .allowAttributes("rel").onElements("a")
        .allowAttributes("target").onElements("a")
        .allowStandardUrlProtocols();

    PolicyFactory defaultLinkPolicy = b.toFactory();
    PolicyFactory externalLinkPolicy = b
        .requireRelsOnLinks("external")
        .toFactory();
    PolicyFactory noNoFollowPolicy = new HtmlPolicyBuilder()
        .allowElements("a")
        .allowAttributes("href").onElements("a")
        //.allowAttributes("rel").onElements("a")
        .allowStandardUrlProtocols()
        .allowAttributes("target").onElements("a")
        .skipRelsOnLinks("noreferrer")
        .toFactory();

    PolicyFactory and0 = externalLinkPolicy.and(noNoFollowPolicy);
    PolicyFactory and1 = noNoFollowPolicy.and(externalLinkPolicy);

    String link = "<a target=T href=http://example.com/>eg</a>";

    assertEquals(
        "<a target=\"T\" href=\"http://example.com/\""
        + " rel=\"noopener noreferrer\">eg</a>",
        defaultLinkPolicy.sanitize(link));
    assertEquals(
        "<a target=\"T\" href=\"http://example.com/\""
        + " rel=\"external noopener noreferrer\">eg</a>",
        externalLinkPolicy.sanitize(link));
    assertEquals(
        "<a target=\"T\" href=\"http://example.com/\""
        + " rel=\"noopener\">eg</a>",
        noNoFollowPolicy.sanitize(link));
    assertEquals(
        "<a target=\"T\" href=\"http://example.com/\""
        + " rel=\"external noopener\">eg</a>",
        and0.sanitize(link));
    assertEquals(
        "<a target=\"T\" href=\"http://example.com/\""
        + " rel=\"external noopener\">eg</a>",
        and1.sanitize(link));
  }

  @Test
  public static final void testLinkRelsWhenRelPresent() {
    PolicyFactory pf = new HtmlPolicyBuilder()
        .allowElements("a")
        .allowAttributes("href").onElements("a")
        .allowAttributes("rel").onElements("a")
        .allowAttributes("target").onElements("a")
        .allowStandardUrlProtocols()
        .requireRelNofollowOnLinks()
        .toFactory();

    assertEquals(
        ""
        + "<a rel=\"external nofollow noopener noreferrer\""
        + " target=\"_blank\" href=\"http://example.com/\">eg</a>",

        pf.sanitize(
            "<a rel=external target=_blank href=http://example.com/>eg</a>"));

    assertEquals(
        ""
        + "<a rel=\"external nofollow noopener noreferrer\""
        + " target=\"windowname\" href=\"//example.com/\">eg</a>",

        pf.sanitize(
            "<A REL=external TARGET=windowname HREF=//example.com/ >eg</A>"
            ));
  }

  @Test
  public final void testRelLinksWhenRelIsPartOfData() {
	  PolicyFactory pf = new HtmlPolicyBuilder()
		        .allowElements("a")
		        .allowAttributes("href").onElements("a")
		        .allowAttributes("rel").onElements("a")
		        .allowAttributes("target").onElements("a")
		        .allowStandardUrlProtocols()
		        .toFactory();
	  String toSanitize = "<a target=\"_blank\" rel=\"noopener noreferrer\" href=\"https://google.com\">test</a>";
	  assertEquals(toSanitize, pf.sanitize(toSanitize));
  }

  @Test
  public static final void testRelLinksWithDuplicateRels() {
    PolicyFactory pf = new HtmlPolicyBuilder()
        .allowElements("a")
        .allowAttributes("href").onElements("a")
        .allowAttributes("rel").onElements("a")
        .allowAttributes("target").onElements("a")
        .allowStandardUrlProtocols()
        .toFactory();
    assertEquals("<a target=\"_blank\" rel=\"noopener noreferrer\" href=\"https://google.com\">test</a>", pf.sanitize("<a target=\"_blank\" rel=\"noopener noreferrer noreferrer\" href=\"https://google.com\">test</a>"));
  }

  @Test
  public static final void testRelLinksWithDuplicateRelsRequired() {
    PolicyFactory pf = new HtmlPolicyBuilder()
        .allowElements("a")
        .allowAttributes("href").onElements("a")
        .allowAttributes("rel").onElements("a")
        .allowAttributes("target").onElements("a")
        .allowStandardUrlProtocols()
        .requireRelsOnLinks("noreferrer")
        .toFactory();
    assertEquals("<a target=\"_blank\" rel=\"noopener noreferrer\" href=\"https://google.com\">test</a>", pf.sanitize("<a target=\"_blank\" rel=\"noopener noreferrer noreferrer\" href=\"https://google.com\">test</a>"));
  }

  @Test
  public static final void testFailFastOnSpaceSeparatedStrings() {
    boolean failed;
    try {
      // Should be ("nofollow", "noreferrer")
      new HtmlPolicyBuilder().requireRelsOnLinks("nofollow noreferrer");
      failed = false;
	} catch (@SuppressWarnings("unused") IllegalArgumentException ex) {
      failed = true;
    }
    assertTrue(failed);
    try {
      new HtmlPolicyBuilder().skipRelsOnLinks("nofollow noreferrer");
      failed = false;
	} catch (@SuppressWarnings("unused") IllegalArgumentException ex) {
      failed = true;
    }
    assertTrue(failed);
  }

  @Test
  public static final void testEmptyDefaultLinkRelsSet() {
    PolicyFactory pf = new HtmlPolicyBuilder()
        .allowElements("a")
        .allowAttributes("href", "target").onElements("a")
        .allowStandardUrlProtocols()
        .skipRelsOnLinks("noopener", "noreferrer")
        .toFactory();

    assertEquals(
        "<a href=\"http://example.com\" target=\"_blank\">eg</a>",
        pf.sanitize("<a href=\"http://example.com\" target=\"_blank\">eg</a>"));
  }

  @Test
<<<<<<< HEAD
  public static final void testOverflowWrap() {
    PolicyFactory pf = new HtmlPolicyBuilder()
        .allowElements("span")
        .allowStyling(CssSchema.union(CssSchema.DEFAULT, CssSchema.withProperties(List.of("overflow-wrap"))))
        .toFactory();

    assertEquals(
        "<span style=\"overflow-wrap:anywhere\">Something</span>",
        pf.sanitize("<span style=\"overflow-wrap: anywhere\">Something</span>"));

    assertEquals(
        "<span style=\"overflow-wrap:inherit\">Something</span>",
        pf.sanitize("<span style=\"overflow-wrap: inherit\">Something</span>"));

    assertEquals(
        "Something",
        pf.sanitize("<span style=\"overflow-wrap: something\">Something</span>"));
  }

  @Test
  public static final void testOverflowWrapNotAllowed() {
    PolicyFactory pf = new HtmlPolicyBuilder()
        .allowElements("span")
        .allowStyling()
        .toFactory();

    assertEquals(
        "Something",
        pf.sanitize("<span style=\"overflow-wrap: anywhere\">Something</span>"));
=======
  public static final void testRequireAndSkipRels() {
    PolicyFactory pf = new HtmlPolicyBuilder()
        .allowElements("a")
        .allowAttributes("href", "target").onElements("a")
        .allowStandardUrlProtocols()
        .requireRelsOnLinks("noreferrer")
        .skipRelsOnLinks("noopener", "noreferrer")
        .toFactory();

    assertEquals(
            "<a href=\"http://example.com\" target=\"_blank\">eg</a>",
            pf.sanitize("<a href=\"http://example.com\" target=\"_blank\">eg</a>"));

    assertEquals(
            "<a href=\"http://example.com\" target=\"_blank\">eg</a>",
            pf.sanitize("<a href=\"http://example.com\" rel=noreferrer target=\"_blank\">eg</a>"));

    assertEquals(
            "<a href=\"http://example.com\" target=\"_blank\">eg</a>",
            pf.sanitize("<a href=\"http://example.com\" rel=noopener target=\"_blank\">eg</a>"));
  }

  @Test
  public static final void testSkipAndRequireRels() {
    PolicyFactory pf = new HtmlPolicyBuilder()
        .allowElements("a")
        .allowAttributes("href", "target").onElements("a")
        .allowStandardUrlProtocols()
        .skipRelsOnLinks("noopener", "noreferrer")
        .requireRelsOnLinks("noreferrer")
        .toFactory();

    assertEquals(
            "<a href=\"http://example.com\" target=\"_blank\" rel=\"noreferrer\">eg</a>",
            pf.sanitize("<a href=\"http://example.com\" target=\"_blank\">eg</a>"));

    assertEquals(
            "<a href=\"http://example.com\" target=\"_blank\" rel=\"noreferrer\">eg</a>",
            pf.sanitize("<a href=\"http://example.com\" rel=noreferrer target=\"_blank\">eg</a>"));

    assertEquals(
            "<a href=\"http://example.com\" target=\"_blank\" rel=\"noreferrer\">eg</a>",
            pf.sanitize("<a href=\"http://example.com\" rel=noopener target=\"_blank\">eg</a>"));
>>>>>>> c42cc405
  }

  @Test
  public static final void testExplicitRelsSkip() {
    PolicyFactory pf = new HtmlPolicyBuilder()
        .allowElements("a")
        .allowAttributes("href", "target", "rel").onElements("a")
        .allowStandardUrlProtocols()
        .skipRelsOnLinks("noopener", "noreferrer")
        .toFactory();

    assertEquals(
        "<a href=\"http://example.com\" target=\"_blank\">text</a>",
        pf.sanitize(
            "<a href=\"http://example.com\" target=\"_blank\""
            + " rel=\"noopener\">text</a>"));
    assertEquals(
        "<a href=\"http://example.com\" target=\"_blank\">text</a>",
        pf.sanitize(
            "<a href=\"http://example.com\" target=\"_blank\""
            + " rel=\"noreferrer noopener\">text</a>"));
    assertEquals(
        "<a href=\"http://example.com\" target=\"_blank\" rel=\"nofoo nobar nobaz\">text</a>",
        pf.sanitize(
            "<a href=\"http://example.com\" target=\"_blank\""
            + " rel=\"nofoo noopener nobar  NOREFERRER nobaz \">text</a>"));
  }

  @Test
  public static final void testScopingExitInNoContent() {
    PolicyFactory pf = new HtmlPolicyBuilder()
        .allowElements("table", "tr", "td", "noscript")
        .toFactory();

    assertEquals(
        "<table><tr><td>foo<noscript></noscript></td><td>bar</td></tr></table>",
        pf.sanitize("<table><tr><td>foo<noscript></table></noscript><td>bar"));

  }

  @Test
  public static final void testIssue80() {
    PolicyFactory pf = new HtmlPolicyBuilder()
        .allowElements("table", "tr", "td", "tbody")
        .toFactory();

    assertEquals(
        "<table><tbody>"
        + "<tr><td>td1</td><td>td2</td></tr>"
        + "<tr><td>new line</td></tr>"
        + "</tbody></table>",
        pf.sanitize(
            "<table><tbody>"
            + "<tr><td>td1</td><td>td2</tr>"
            + "<td>new line</tbody></table>"));
  }

  @Test
  public static final void testDirLi() {
    assertEquals(
        "<dir compact=\"compact\"><li>something</li></dir>",
        apply(
            new HtmlPolicyBuilder()
            .allowElements("dir", "li", "ul")
            .allowAttributes("compact").onElements("dir"),
            "<dir compact=\"compact\"><li>something</li></dir>"));
  }

  @Test
  public void testDisallowTextIn() {
    HtmlPolicyBuilder sharedPolicyBuilder = new HtmlPolicyBuilder()
        .allowElements("div")
        .allowAttributes("style").onElements("div");

    PolicyFactory allowPolicy = sharedPolicyBuilder.toFactory();
    assertEquals("<div style=\"display:node\">Some Text</div>",
        allowPolicy.sanitize("<div style=\"display:node\">Some Text</div>"));

    PolicyFactory disallowTextPolicy =
        sharedPolicyBuilder.disallowTextIn("div").toFactory();
    assertEquals("<div style=\"display:node\"></div>",
        disallowTextPolicy.sanitize(
            "<div style=\"display:node\">Some Text</div>"));
  }

  @Test
  public void testDisallowAttribute() {
    HtmlPolicyBuilder sharedPolicyBuilder = new HtmlPolicyBuilder()
        .allowElements("div", "p")
        .allowAttributes("style").onElements("div", "p");

    PolicyFactory allowPolicy = sharedPolicyBuilder.toFactory();
    assertEquals(
        "<p style=\"display:node\">Some</p><div style=\"display:node\">Text</div>",
            allowPolicy.sanitize(
                "<p style=\"display:node\">Some</p><div style=\"display:node\">Text</div>"));

    PolicyFactory disallowTextPolicy =
        sharedPolicyBuilder.disallowAttributes("style").onElements("p").toFactory();
    assertEquals("<p>Some</p><div style=\"display:node\">Text</div>",
        disallowTextPolicy.sanitize(
            "<p style=\"display:node\">Some</p><div style=\"display:node\">Text</div>"));
  }

  @Test
  public void testCreativeCSSStyling() {
    PolicyFactory policy = new HtmlPolicyBuilder()
        .allowElements("p")
        .allowAttributes("style").onElements("p").allowStyling().toFactory();

    assertEquals("<p>Some</p>",
            policy.sanitize("<p style=\"{display:none\">Some</p>"));

    assertEquals("<p style=\"color:red\">Some</p>",
            policy.sanitize("<p style=\"{display:none;};color:red\">Some</p>"));

    assertEquals("<p style=\"color:red\">Some</p>",
            policy.sanitize("<p style=\"{display:none;}color:red\">Some</p>"));

    assertEquals("<p style=\"color:red\">Some</p>",
            policy.sanitize("<p style=\"display:none }; color:red\">Some</p>"));

    assertEquals("<p style=\"color:red\">Some</p>",
            policy.sanitize("<p style=\"{display:none;}}color:red\">Some</p>"));
  }

  @Test
  public static void testScriptTagWithCommentBlockContainingHtmlCommentEnd() {
    PolicyFactory scriptSanitizer = new HtmlPolicyBuilder()
        // allow scripts of type application/json
        .allowElements(
            new ElementPolicy() {
              public String apply(String elementName, List<String> attrs) {
                int typeIndex = attrs.indexOf("type");
                if (typeIndex < 0 || attrs.size() < typeIndex + 1
                    || !attrs.get(typeIndex + 1).equals("application/json")) {
                  return null;
                }
                return elementName;
              }
            },
            "script")
        // allow contents in this script tag
        .allowTextIn("script")
        // keep type attribute in application/json script tag
        .allowAttributes("type").matching(true, Set.of("application/json")).onElements("script")
        .toFactory();

    String mismatchedHtmlComments = "<script type=\"application/json\">\n" +
            "<!--\n" +
            "{\"field\":\"-->\"}\n" +
            "// -->\n" +
            "</script>";
    assertEquals(
        "<script type=\"application/json\"></script>",
        scriptSanitizer.sanitize(mismatchedHtmlComments));

    String htmlMetaCharsEscaped = "<script type=\"application/json\">\n" +
        "<!--\n" +
        "{\"field\":\"--\\u003c\"}\n" +
        "// -->\n" +
        "</script>";
    assertEquals(
        htmlMetaCharsEscaped,
        scriptSanitizer.sanitize(htmlMetaCharsEscaped));
  }

  @Test
  public static final void testNoscriptInAttribute() {
    PolicyFactory pf = new HtmlPolicyBuilder()
        .allowElements("img", "p", "noscript")
        .allowAttributes("title").globally()
        .allowAttributes("img").onElements("img")
        .toFactory();

    assertEquals(
        "<noscript>"
        + "<p title=\"&lt;/noscript&gt;&lt;img src&#61;x onerror&#61;alert(1)&gt;\">"
        + "</p>"
        + "</noscript>",
        pf.sanitize(
            "<noscript><p title=\"</noscript><img src=x onerror=alert(1)>\">"));
  }

  @Test
  public static final void testTableStructure() {
    String input =
        "<TABLE>"
        + "<TR><TD>Foo<TD>Bar"
        + "<TR><TH>Baz<TH>Boo<TH>Far<TH>Faz"
        + "<TR><TD>Oink<TD>Doink<TD>Poink<TD>Toink";
    String sanitized = Sanitizers.TABLES.sanitize(input);
    assertEquals(
            ("<table><tbody>"
             + "<tr><td>Foo</td><td>Bar</td></tr>"
             + "<tr><th>Baz</th><th>Boo</th><th>Far</th><th>Faz</th></tr>"
             + "<tr><td>Oink</td><td>Doink</td><td>Poink</td><td>Toink</td></tr>"
             + "</tbody></table>"),
        sanitized);
  }

  @Test
  public static final void testSvgNames() {
    PolicyFactory policyFactory = new HtmlPolicyBuilder()
            .allowElements("svg", "animateColor")
            .allowAttributes("viewBox").onElements("svg")
            .toFactory();
    String svg = "<svg viewBox=\"0 0 0 0\"><animateColor></animateColor></svg>";
    assertEquals(svg, policyFactory.sanitize(svg));
  }

  @Test
  public static final void testTextareaIsNotTextArea() {
    String input = "<textarea>x</textarea><textArea>y</textArea>";
    PolicyFactory textareaPolicy = new HtmlPolicyBuilder().allowElements("textarea").toFactory();
    PolicyFactory textAreaPolicy = new HtmlPolicyBuilder().allowElements("textArea").toFactory();
    assertEquals("<textarea>x</textarea>y", textareaPolicy.sanitize(input));
    assertEquals("x<textArea>y</textArea>", textAreaPolicy.sanitize(input));
  }

  @Test
  public static final void testHtmlPolicyBuilderDefinitionWithNoAttributesDefinedGlobally() {
    // Does not crash with a runtime exception
    new HtmlPolicyBuilder().allowElements().allowAttributes().globally().toFactory();
  }

  @Test
  public static final void testCSSFontSize() {
	 HtmlPolicyBuilder builder = new HtmlPolicyBuilder();
 	 PolicyFactory factory = builder.allowElements("span")
 	 .allowAttributes("style").onElements("span").allowStyling()
 	.toFactory();
 	 String toSanitizeXXXLarge = "the <span style=\"font-size:xxx-large\">large</span> formatting issue with chrome";
 	 assertEquals(toSanitizeXXXLarge, factory.sanitize(toSanitizeXXXLarge)); 
 	 
 	 String toSanitizeMedium = "the <span style=\"font-size:medium\">medium</span> formatting issue with chrome";
 	 assertEquals(toSanitizeMedium, factory.sanitize(toSanitizeMedium)); 
  }

  @Test
  public static final void testCSSChildCombinator() {
	  HtmlPolicyBuilder builder = new HtmlPolicyBuilder();
	 
 	  PolicyFactory factory = builder.allowElements("span","style","h1").allowTextIn("style","h1")
 	    .allowAttributes("type").onElements("style").allowStyling()
 	    .toFactory();
 	
 	 
 	  String toSanitize = "<style type=\"text/css\">\n"
 	 	  + "<!--\n"
 	 	  + ".hdg-1 {\n"
 	 	  + "width:100%;\n"
 	 	  + "}\n"
 	 	  + "\n"
 	 	  + ".hdg-1>._inner {\n"
 	 	  + "background-color: #999;\n"
 	 	  + "}\n"
 	 	  + "-->\n"
 	 	  + "</style>\n"
 	 	  + "<h1>Test</h1>\n"
 	 	  + "\n"
 	 	  + "<style>\n"
 	 	  + "<!--\n"
 	 	  + ".hdg-1 {\n"
 	 	  + "width:100%;\n"
 	 	  + "}\n"
 	 	  + "\n"
 	 	  + ".hdg-1>._inner {\n"
 	 	  + "background-color: #666;\n"
 	 	  + "}\n"
 	 	  + "-->\n"
 	 	  + "</style>";
 	  assertEquals(toSanitize, factory.sanitize(toSanitize));
  }

  private static String apply(HtmlPolicyBuilder b) {
    return apply(b, EXAMPLE);
  }

  private static String apply(HtmlPolicyBuilder b, String src) {
    return b.toFactory().sanitize(
        src, null,
        new Handler<String>() {
          public void handle(String x) { fail(x); }
        });
  }
}<|MERGE_RESOLUTION|>--- conflicted
+++ resolved
@@ -984,37 +984,6 @@
   }
 
   @Test
-<<<<<<< HEAD
-  public static final void testOverflowWrap() {
-    PolicyFactory pf = new HtmlPolicyBuilder()
-        .allowElements("span")
-        .allowStyling(CssSchema.union(CssSchema.DEFAULT, CssSchema.withProperties(List.of("overflow-wrap"))))
-        .toFactory();
-
-    assertEquals(
-        "<span style=\"overflow-wrap:anywhere\">Something</span>",
-        pf.sanitize("<span style=\"overflow-wrap: anywhere\">Something</span>"));
-
-    assertEquals(
-        "<span style=\"overflow-wrap:inherit\">Something</span>",
-        pf.sanitize("<span style=\"overflow-wrap: inherit\">Something</span>"));
-
-    assertEquals(
-        "Something",
-        pf.sanitize("<span style=\"overflow-wrap: something\">Something</span>"));
-  }
-
-  @Test
-  public static final void testOverflowWrapNotAllowed() {
-    PolicyFactory pf = new HtmlPolicyBuilder()
-        .allowElements("span")
-        .allowStyling()
-        .toFactory();
-
-    assertEquals(
-        "Something",
-        pf.sanitize("<span style=\"overflow-wrap: anywhere\">Something</span>"));
-=======
   public static final void testRequireAndSkipRels() {
     PolicyFactory pf = new HtmlPolicyBuilder()
         .allowElements("a")
@@ -1058,7 +1027,38 @@
     assertEquals(
             "<a href=\"http://example.com\" target=\"_blank\" rel=\"noreferrer\">eg</a>",
             pf.sanitize("<a href=\"http://example.com\" rel=noopener target=\"_blank\">eg</a>"));
->>>>>>> c42cc405
+  }
+
+  @Test
+  public static final void testOverflowWrap() {
+    PolicyFactory pf = new HtmlPolicyBuilder()
+        .allowElements("span")
+        .allowStyling(CssSchema.union(CssSchema.DEFAULT, CssSchema.withProperties(List.of("overflow-wrap"))))
+        .toFactory();
+
+    assertEquals(
+        "<span style=\"overflow-wrap:anywhere\">Something</span>",
+        pf.sanitize("<span style=\"overflow-wrap: anywhere\">Something</span>"));
+
+    assertEquals(
+        "<span style=\"overflow-wrap:inherit\">Something</span>",
+        pf.sanitize("<span style=\"overflow-wrap: inherit\">Something</span>"));
+
+    assertEquals(
+        "Something",
+        pf.sanitize("<span style=\"overflow-wrap: something\">Something</span>"));
+  }
+
+  @Test
+  public static final void testOverflowWrapNotAllowed() {
+    PolicyFactory pf = new HtmlPolicyBuilder()
+        .allowElements("span")
+        .allowStyling()
+        .toFactory();
+
+    assertEquals(
+        "Something",
+        pf.sanitize("<span style=\"overflow-wrap: anywhere\">Something</span>"));
   }
 
   @Test
