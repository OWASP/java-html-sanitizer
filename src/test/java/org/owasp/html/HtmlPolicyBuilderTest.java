// Copyright (c) 2011, Mike Samuel
// All rights reserved.
//
// Redistribution and use in source and binary forms, with or without
// modification, are permitted provided that the following conditions
// are met:
//
// Redistributions of source code must retain the above copyright
// notice, this list of conditions and the following disclaimer.
// Redistributions in binary form must reproduce the above copyright
// notice, this list of conditions and the following disclaimer in the
// documentation and/or other materials provided with the distribution.
// Neither the name of the OWASP nor the names of its contributors may
// be used to endorse or promote products derived from this software
// without specific prior written permission.
// THIS SOFTWARE IS PROVIDED BY THE COPYRIGHT HOLDERS AND CONTRIBUTORS
// "AS IS" AND ANY EXPRESS OR IMPLIED WARRANTIES, INCLUDING, BUT NOT
// LIMITED TO, THE IMPLIED WARRANTIES OF MERCHANTABILITY AND FITNESS
// FOR A PARTICULAR PURPOSE ARE DISCLAIMED. IN NO EVENT SHALL THE
// COPYRIGHT HOLDER OR CONTRIBUTORS BE LIABLE FOR ANY DIRECT, INDIRECT,
// INCIDENTAL, SPECIAL, EXEMPLARY, OR CONSEQUENTIAL DAMAGES (INCLUDING,
// BUT NOT LIMITED TO, PROCUREMENT OF SUBSTITUTE GOODS OR SERVICES;
// LOSS OF USE, DATA, OR PROFITS; OR BUSINESS INTERRUPTION) HOWEVER
// CAUSED AND ON ANY THEORY OF LIABILITY, WHETHER IN CONTRACT, STRICT
// LIABILITY, OR TORT (INCLUDING NEGLIGENCE OR OTHERWISE) ARISING IN
// ANY WAY OUT OF THE USE OF THIS SOFTWARE, EVEN IF ADVISED OF THE
// POSSIBILITY OF SUCH DAMAGE.

package org.owasp.html;

import java.util.Arrays;
import java.util.List;
import java.util.Locale;
import java.util.Set;
import java.util.regex.Pattern;
import java.util.stream.Collectors;

import org.junit.Test;

import junit.framework.TestCase;

@SuppressWarnings("javadoc")
public class HtmlPolicyBuilderTest extends TestCase {

  static final String EXAMPLE = Arrays.stream(new String[] {
      "<h1 id='foo'>Header</h1>",
      "<p onclick='alert(42)'>Paragraph 1<script>evil()</script></p>",
      ("<p><a href='java\0script:bad()'>Click</a> <a href='foo.html'>me</a>"
       + " <a href='http://outside.org/'>out</a></p>"),
      ("<p><img src=canary.png alt=local-canary>" +
       "<img src='http://canaries.org/canary.png'></p>"),
      "<p><b style=font-size:bigger>Fancy</b> with <i><b>soupy</i> tags</b>.",
      "<p style='color: expression(foo()); text-align: center;",
      "          /* direction: ltr */; font-weight: bold'>Stylish Para 1</p>",
      "<p style='color: red; font-weight; expression(foo());",
      "          direction: rtl; font-weight: bold'>Stylish Para 2</p>",
      ""}).collect(Collectors.joining("\n"));

  @Test
  public static final void testTextFilter() {
    assertEquals(
        Arrays.stream(new String[] {
            "Header",
            "Paragraph 1",
            "Click me out",
            "",
            "Fancy with soupy tags.",
            "Stylish Para 1",
            "Stylish Para 2",
            ""}).collect(Collectors.joining("\n")),
        apply(new HtmlPolicyBuilder()));
  }

  @Test
  public static final void testCannedFormattingTagFilter() {
    assertEquals(
        Arrays.stream(new String[] {
            "Header",
            "Paragraph 1",
            "Click me out",
            "",
            "<b>Fancy</b> with <i><b>soupy</b></i><b> tags</b>.",
            "Stylish Para 1",
            "Stylish Para 2",
            ""}).collect(Collectors.joining("\n")),
        apply(new HtmlPolicyBuilder()
              .allowCommonInlineFormattingElements()));
  }

  @Test
  public static final void testCannedFormattingTagFilterNoItalics() {
    assertEquals(
        Arrays.stream(new String[] {
            "Header",
            "Paragraph 1",
            "Click me out",
            "",
            "<b>Fancy</b> with <b>soupy</b><b> tags</b>.",
            "Stylish Para 1",
            "Stylish Para 2",
            ""}).collect(Collectors.joining("\n")),
        apply(new HtmlPolicyBuilder()
              .allowCommonInlineFormattingElements()
              .disallowElements("I")));
  }

  @Test
  public static final void testSimpleTagFilter() {
    assertEquals(
        Arrays.stream(new String[] {
            "<h1>Header</h1>",
            "Paragraph 1",
            "Click me out",
            "",
            "Fancy with <i>soupy</i> tags.",
            "Stylish Para 1",
            "Stylish Para 2",
            ""}).collect(Collectors.joining("\n")),
        apply(new HtmlPolicyBuilder()
              .allowElements("h1", "i")));
  }

  @Test
  public static final void testLinksAllowed() {
    assertEquals(
        Arrays.stream(new String[] {
            "Header",
            "Paragraph 1",
            // We haven't allowed any protocols so only relative URLs are OK.
            "Click <a href=\"foo.html\">me</a> out",
            "",
            "Fancy with soupy tags.",
            "Stylish Para 1",
            "Stylish Para 2",
            ""}).collect(Collectors.joining("\n")),
        apply(new HtmlPolicyBuilder()
              .allowElements("a")
              .allowAttributes("href").onElements("a")));
  }

  @Test
  public static final void testExternalLinksAllowed() {
    assertEquals(
        Arrays.stream(new String[] {
            "Header",
            "Paragraph 1",
            "Click <a href=\"foo.html\">me</a>"
            + " <a href=\"http://outside.org/\">out</a>",
            "",
            "Fancy with soupy tags.",
            "Stylish Para 1",
            "Stylish Para 2",
            ""}).collect(Collectors.joining("\n")),
        apply(new HtmlPolicyBuilder()
              .allowElements("a")
              // Allows http.
              .allowStandardUrlProtocols()
              .allowAttributes("href").onElements("a")));
  }

  @Test
  public static final void testLinksWithNofollow() {
    assertEquals(
        Arrays.stream(new String[] {
            "Header",
            "Paragraph 1",
            "Click <a href=\"foo.html\" rel=\"nofollow\">me</a> out",
            "",
            "Fancy with soupy tags.",
            "Stylish Para 1",
            "Stylish Para 2",
            ""}).collect(Collectors.joining("\n")),
        apply(new HtmlPolicyBuilder()
              .allowElements("a")
              // Allows http.
              .allowAttributes("href").onElements("a")
              .requireRelNofollowOnLinks()));
  }

  @Test
  public static final void testLinksWithNofollowAlreadyPresent() {
    assertEquals(
        "html <a href=\"/\" rel=\"nofollow\">link</a>",
        apply(
            new HtmlPolicyBuilder()
              .allowElements("a")
              .allowAttributes("href").onElements("a")
              .requireRelNofollowOnLinks(),
            "html <a href='/' rel='nofollow'>link</a>"));
  }

  @Test
  public static final void testImagesAllowed() {
    assertEquals(
        Arrays.stream(new String[] {
            "Header",
            "Paragraph 1",
            "Click me out",
            "<img src=\"canary.png\" alt=\"local-canary\" />",
            // HTTP img not output because only HTTPS allowed.
            "Fancy with soupy tags.",
            "Stylish Para 1",
            "Stylish Para 2",
            ""}).collect(Collectors.joining("\n")),
        apply(new HtmlPolicyBuilder()
              .allowElements("img")
              .allowAttributes("src", "alt").onElements("img")
              .allowUrlProtocols("https")));
  }

  @Test
  public static final void testStyleFiltering() {
    assertEquals(
        Arrays.stream(new String[] {
            "<h1>Header</h1>",
            "<p>Paragraph 1</p>",
            "<p>Click me out</p>",
            "<p></p>",
            "<p><b>Fancy</b> with <i><b>soupy</b></i><b> tags</b>.",
            ("</p><p style=\"text-align:center;font-weight:bold\">"
             + "Stylish Para 1</p>"),
            ("<p style=\"color:red;direction:rtl;font-weight:bold\">"
             + "Stylish Para 2</p>"),
            ""}).collect(Collectors.joining("\n")),
        apply(new HtmlPolicyBuilder()
              .allowCommonInlineFormattingElements()
              .allowCommonBlockElements()
              .allowStyling()
              .allowStandardUrlProtocols()));
  }

  @Test
  public static final void testElementTransforming() {
    assertEquals(
        Arrays.stream(new String[] {
            "<div class=\"header-h1\">Header</div>",
            "<p>Paragraph 1</p>",
            "<p>Click me out</p>",
            "<p></p>",
            "<p>Fancy with soupy tags.",
            "</p><p>Stylish Para 1</p>",
            "<p>Stylish Para 2</p>",
            ""}).collect(Collectors.joining("\n")),
        apply(new HtmlPolicyBuilder()
              .allowElements("h1", "p", "div")
              .allowElements(
                  new ElementPolicy() {
                    public String apply(
                        String elementName, List<String> attrs) {
                      attrs.add("class");
                      attrs.add("header-" + elementName);
                      return "div";
                    }
                  }, "h1")));
  }

  @Test
  public static final void testBodyTransforming() {
    assertEquals(
        "<div>foo</div>",
        apply(
            new HtmlPolicyBuilder()
            .allowElements(
                new ElementPolicy() {
                  public String apply(String elementName, List<String> attrs) {
                    return "div";
                  }
                },
                "body")
            .allowElements("div"),
            "<body>foo</body>"));
  }
  @Test
  public static final void testAllowUrlProtocols() {
    assertEquals(
        Arrays.stream(new String[] {
            "Header",
            "Paragraph 1",
            "Click me out",
            "<img src=\"canary.png\" alt=\"local-canary\" />"
            + "<img src=\"http://canaries.org/canary.png\" />",
            "Fancy with soupy tags.",
            "Stylish Para 1",
            "Stylish Para 2",
            ""}).collect(Collectors.joining("\n")),
        apply(new HtmlPolicyBuilder()
            .allowElements("img")
            .allowAttributes("src", "alt").onElements("img")
            .allowUrlProtocols("http")));
  }

  @Test
  public static final void testPossibleFalloutFromIssue5() {
    assertEquals(
        "Bad",
        apply(
            new HtmlPolicyBuilder()
            .allowElements("a")
            .allowAttributes("href").onElements("a")
            .allowUrlProtocols("http"),

            "<a href='javascript:alert(1337)//:http'>Bad</a>"));
  }

  @Test
  public static final void testTextInOption() {
    assertEquals(
        "<select><option>1</option><option>2</option></select>",
        apply(
            new HtmlPolicyBuilder()
            .allowElements("select", "option"),

            "<select>\n  <option>1</option>\n  <option>2</option>\n</select>"));
  }

  @Test
  public static final void testEntities() {
    assertEquals(
        "(Foo)\u00a0(Bar)\u2666\u2666\u2666\u2666(Baz)"
        + "&#x14834;&#x14834;&#x14834;(Boo)",
        apply(
            new HtmlPolicyBuilder(),
            "(Foo)&nbsp;(Bar)&diams;&#9830;&#x2666;&#X2666;(Baz)"
            + "\ud812\udc34&#x14834;&#x014834;(Boo)"));
  }

  @Test
  public static final void testImageTag() {
    assertEquals(
        ""
        + "<img src=\"http://example.com/foo.png\" />"
        + "<img src=\"http://example.com/bar.png\" />"
        + "<img />",  // OK if this isn't here too.

        apply(
            new HtmlPolicyBuilder()
            .allowElements("img")
            .allowElements(
                new ElementPolicy() {

                  public String apply(String elementName, List<String> attrs) {
                    return "img";
                  }

                }, "image")
            .allowAttributes("src").onElements("img", "image")
            .allowStandardUrlProtocols(),
            ""
            + "<image src=\"http://example.com/foo.png\" />"
            + "<Image src=\"http://example.com/bar.png\">"
            + "<IMAGE>"));
  }

  @Test
  public static final void testImgSrcsetSyntax() {
    assertEquals(
        ""
        + "<img srcset=\"http://example.com/foo.png\" />\n"
        + "<img srcset=\"http://example.com/foo.png 640w\" />\n"
        + "<img srcset=\"http://example.com/foo.png 48x\" />\n"
        + "<img srcset=\"http://example.com/foo.png .123x\" />\n"
        + "<img srcset=\"http://example.com/foo.png .123e2x\" />\n"
        + "<img srcset=\"http://example.com/foo.png 123.456E-1x\" />\n"
        + "<img srcset=\"http://example.com/foo.png -123x\" />\n"
        + "no float: \n"
        + "no fraction: \n"
        + "no exponent: \n"
        + "<img srcset=\"/big.png 64w , /little.png\" />\n"
        + "<img srcset=\"/big.png 64w , /little.png\" />\n"
        + "<img srcset=\"/big.png 64w , /little.png\" />\n"
        + "<img srcset=\"foo%2cbar.png\" />\n"
        + "empty: \n"
        + "only space: \n"
        + "only comma: \n"
        + "comma at end: <img srcset=\"foo.png\" />\n"
        + "comma stuck to url: \n"
        + "commas inside: <img srcset=\"foo.png%2c%2cbar.png\" />\n"
        + "double commas 1: \n"
        + "double commas 2: \n"
        + "bad url: <img srcset=\"foo.png 1w\" />\n",

        apply(
            new HtmlPolicyBuilder()
            .allowElements("img")
            .allowAttributes("srcset").onElements("img")
            .allowStandardUrlProtocols(),
            ""
            + "<img srcset=\"http://example.com/foo.png\" />\n"
            + "<img srcset=\"http://example.com/foo.png 640w\" />\n"
            + "<img srcset=\"http://example.com/foo.png 48x\" />\n"
            + "<img srcset=\"http://example.com/foo.png .123x\" />\n"
            + "<img srcset=\"http://example.com/foo.png .123e2x\" />\n"
            + "<img srcset=\"http://example.com/foo.png 123.456E-1x\" />\n"
            + "<img srcset=\"http://example.com/foo.png -123x\" />\n"
            + "no float: <img srcset=\"http://example.com/foo.png -x\" />\n"
            + "no fraction: <img srcset=\"http://example.com/foo.png -.e1\" />\n"
            + "no exponent: <img srcset=\"http://example.com/foo.png -1e+x\" />\n"
            + "<img srcset=\"/big.png 64w, /little.png\" />\n"
            + "<img srcset=\" /big.png 64w , /little.png\" />\n"
            + "<img srcset=\"\t\t/big.png 64w\r\n,/little.png\t\t\" />\n"
            + "<img srcset=\"foo,bar.png\" />\n"
            + "empty: <img srcset=\"\" />\n"
            + "only space: <img srcset=\"  \" />\n"
            + "only comma: <img srcset=\",\" />\n"
            + "comma at end: <img srcset=\"foo.png ,\" />\n"  // ok
            + "comma stuck to url: <img srcset=\"bar.png,\" />\n"  // not ok
            + "commas inside: <img srcset=\"foo.png,,bar.png\" />\n"  // escaped
            + "double commas 1: <img srcset=\"a ,, b\" />\n"  // not ok
            + "double commas 2: <img srcset=\"a , , b\" />\n"  // not ok
            + "bad url: <img srcset=\"foo.png 1w, javascript:evil()\" />\n"
            ));
  }

  @Test
  public static final void testUrlChecksLayer() {
    assertEquals(
        ""
        + "<img src=\"http://example.com/OK.png\" />\n"
        + "\n"
        + "<img srcset=\"http://example.com/bar.png#OK 1w\" />",

        apply(
            new HtmlPolicyBuilder()
            .allowElements("img")
            .allowAttributes("src", "srcset")
                .matching(Pattern.compile(".*OK.*"))
                .onElements("img")
            .allowStandardUrlProtocols(),
            ""
            + "<img src=\"http://example.com/OK.png\" />\n"
            + "<img src=\"http://example.com/\" />\n"
            + "<img srcset=\"http://example.com/bar.png#OK 1w, javascript:alert%28%27OK%27%29\">"
            )
        );
  }

  @Test
  public static final void testDuplicateAttributesDoNotReachElementPolicy() {
    final int[] idCount = new int[1];
    assertEquals(
        // The id that is emitted is the first that passes the attribute
        // starts-with-b filter.
        // The attribute policy sees 3 id elements, hence id-count=3.
        // The element policy sees 2 attributes, one "id" and one "href",
        // hence attr-count=2.
        "<a href=\"foo\" id=\"bar\" attr-count=\"2\" id-count=\"3\">link</a>",

        apply(
            new HtmlPolicyBuilder()
            .allowElements(
                new ElementPolicy() {
                  public String apply(String elementName, List<String> attrs) {
                    int nAttrs = attrs.size() / 2;
                    attrs.add("attr-count");
                    attrs.add("" + nAttrs);
                    attrs.add("id-count");
                    attrs.add("" + idCount[0]);
                    return elementName;
                  }
                },
                "a"
            )
            .allowAttributes("id").matching(new AttributePolicy() {
              public String apply(
                  String elementName, String attributeName, String value) {
                ++idCount[0];
                return value.startsWith("b") ? value : null;
              }
            }).onElements("a")
            .allowAttributes("href").onElements("a"),
            "<a href=\"foo\" id='far' id=\"bar\" href=baz id=boo>link</a>")
        );
  }

  @Test
  public static final void testPreprocessors() {
    String input =
        "<h1 title='foo'>one</h1> <h2>Two!</h2> <h3>three</h3>"
        + " <h4>Four</h4> <h5>5</h5> <h6>seis</h6>";
    // We upper-case all text nodes and increment all header elements.
    // Since h7 is not white-listed, the incremented version of <h6> is dropped.
    // The title attribute value is not upper-cased.
    String expected =
        "<h2 title=\"foo\">ONE</h2> <h3>TWO!</h3> <h4>THREE</h4>"
        + " <h5>FOUR</h5> <h6>5</h6> SEIS";
    assertEquals(
        expected,

        apply(
            new HtmlPolicyBuilder()
            .allowElements("h1", "h2", "h3", "h4", "h5", "h6")
            .allowAttributes("title").globally()
            .withPreprocessor(new HtmlStreamEventProcessor() {
              public HtmlStreamEventReceiver wrap(HtmlStreamEventReceiver r) {
                return new HtmlStreamEventReceiverWrapper(r) {
                  @Override
                  public void text(String s) {
                    underlying.text(s.toUpperCase(Locale.ROOT));
                  }
                  @Override
                  public String toString() {
                    return "shouty-text";
                  }
                };
              }
            })
            .withPreprocessor(new HtmlStreamEventProcessor() {
              public HtmlStreamEventReceiver wrap(HtmlStreamEventReceiver r) {
                return new HtmlStreamEventReceiverWrapper(r) {
                  @Override
                  public void openTag(String elementName, List<String> attrs) {
                    underlying.openTag(incr(elementName), attrs);
                  }

                  @Override
                  public void closeTag(String elementName) {
                    underlying.closeTag(incr(elementName));
                  }

                  String incr(String en) {
                    if (en.length() == 2) {
                      char c0 = en.charAt(0);
                      char c1 = en.charAt(1);
                      if ((c0 == 'h' || c0 == 'H')
                          && '0' <= c1 && c1 <= '6') {
                        // h1 -> h2, h2 -> h3, etc.
                        return "h" + (c1 - '0' + 1);
                      }
                    }
                    return en;
                  }

                  @Override
                  public String toString() {
                    return "incr-headers";
                  }
                };
              }
            }),

            input));
  }


  @Test
  public static final void testPostprocessors() {
    String input =
        "<h1 title='foo'>one</h1> <h2>TWO!</h2> <h3>three</h3>"
        + " <h4>Four</h4> <h5>5</h5> <h6>seis</h6>";
    // We upper-case the first letter of each text nodes and increment all
    // header elements.
    // Since post-processors run after the policy, they can insert elements like
    // <h7> which are not white-listed.
    String expected =
        "<h2 title=\"foo\">One</h2> <h3>TWO!</h3> <h4>Three</h4>"
        + " <h5>Four</h5> <h6>5</h6> <h7>Seis</h7>";
    assertEquals(
        expected,

        apply(
            new HtmlPolicyBuilder()
            .allowElements("h1", "h2", "h3", "h4", "h5", "h6")
            .allowAttributes("title").globally()
            .withPostprocessor(new HtmlStreamEventProcessor() {
              public HtmlStreamEventReceiver wrap(HtmlStreamEventReceiver r) {
                return new HtmlStreamEventReceiverWrapper(r) {
                  @Override
                  public void text(String s) {
                    if (!s.isEmpty()) {
                      int cp0 = s.codePointAt(0);
                      underlying.text(
                          new StringBuilder(s.length())
                          .appendCodePoint(Character.toUpperCase(cp0))
                          .append(s, Character.charCount(cp0), s.length())
                          .toString());
                    }
                  }
                  @Override
                  public String toString() {
                    return "shouty-text";
                  }
                };
              }
            })
            .withPostprocessor(new HtmlStreamEventProcessor() {
              public HtmlStreamEventReceiver wrap(HtmlStreamEventReceiver r) {
                return new HtmlStreamEventReceiverWrapper(r) {
                  @Override
                  public void openTag(String elementName, List<String> attrs) {
                    underlying.openTag(incr(elementName), attrs);
                  }

                  @Override
                  public void closeTag(String elementName) {
                    underlying.closeTag(incr(elementName));
                  }

                  String incr(String en) {
                    if (en.length() == 2) {
                      char c0 = en.charAt(0);
                      char c1 = en.charAt(1);
                      if ((c0 == 'h' || c0 == 'H')
                          && '0' <= c1 && c1 <= '6') {
                        // h1 -> h2, h2 -> h3, etc.
                        return "h" + (c1 - '0' + 1);
                      }
                    }
                    return en;
                  }

                  @Override
                  public String toString() {
                    return "incr-headers";
                  }
                };
              }
            }),

            input));

  }

  @Test
  public static final void testBackgroundImageWithUrl() {
    PolicyFactory policy = new HtmlPolicyBuilder()
        .allowStandardUrlProtocols()
        .allowStyling()
        .allowUrlsInStyles(AttributePolicy.IDENTITY_ATTRIBUTE_POLICY)
        .allowElements("div")
        .toFactory();
    String unsafeHtml = policy.sanitize(
        "<html><head><title>test</title></head><body>" +
        "<div style='"
        + "color: red; background-image: "
        + "url(http://example.com/foo.png)" +
        "'>div content" +
        "</div></body></html>");
    String safeHtml = policy.sanitize(unsafeHtml);
    String expected =
        "<div style=\""
        + "color:red;background-image:"
        + "url(&#39;http://example.com/foo.png&#39;)"
        + "\">div content</div>";
    assertEquals(expected, safeHtml);
  }

  @Test
  public static final void testBackgroundImageWithImageFunction() {
    PolicyFactory policy = new HtmlPolicyBuilder()
        .allowStandardUrlProtocols()
        .allowStyling()
        .allowUrlsInStyles(AttributePolicy.IDENTITY_ATTRIBUTE_POLICY)
        .allowElements("div")
        .toFactory();
    String unsafeHtml = policy.sanitize(
        "<html><head><title>test</title></head><body>" +
        "<div style='" +
        "color: red; background-image: " +
        "image(\"blue sky.png\", blue)'>" +
        "div content" +
        "</div></body></html>");
    String safeHtml = policy.sanitize(unsafeHtml);
    String expected =
        "<div style=\""
        + "color:red;background-image:"
        + "image( url(&#39;blue%20sky.png&#39;) , blue )"
        + "\">div content</div>";
    assertEquals(expected, safeHtml);
  }

  @Test
  public static final void testBackgroundWithUrls() {
    HtmlPolicyBuilder builder = new HtmlPolicyBuilder()
        .allowStandardUrlProtocols()
        .allowStyling()
        .allowElements("div");

    PolicyFactory noUrlsPolicy = builder.toFactory();
    PolicyFactory urlsPolicy = builder
        .allowUrlsInStyles(AttributePolicy.IDENTITY_ATTRIBUTE_POLICY)
        .toFactory();

    String unsafeHtml =
        "<div style=\"background:&quot;//evil.org/foo.png&quot;\"></div>";

    String safeWithUrls =
        "<div style=\"background:url(&#39;//evil.org/foo.png&#39;)\"></div>";
    String safeWithoutUrls = "<div></div>";

    assertEquals(safeWithoutUrls, noUrlsPolicy.sanitize(unsafeHtml));
    assertEquals(safeWithUrls, urlsPolicy.sanitize(unsafeHtml));
  }

  @Test
  public static final void testBackgroundsThatViolateGlobalUrlPolicy() {
    PolicyFactory policy = new HtmlPolicyBuilder()
        .allowStandardUrlProtocols()
        .allowStyling()
        .allowElements("div")
        .allowUrlsInStyles(AttributePolicy.IDENTITY_ATTRIBUTE_POLICY)
        .toFactory();

    String unsafeHtml =
        "<div style=\"background:'javascript:alert(1337)'\"></div>";
    String safeHtml = "<div></div>";

    assertEquals(safeHtml, policy.sanitize(unsafeHtml));

  }

  @Test
  public static final void testSpanTagFilter() {
    PolicyFactory policy = new HtmlPolicyBuilder()
        .allowElements("span")
        .allowWithoutAttributes("span")
        .toFactory();
    String unsafeHtml = policy.sanitize(
        "<span>test1</span>");
    String safeHtml = policy.sanitize(unsafeHtml);
    String expected =
        "<span>test1</span>";
    assertEquals(expected, safeHtml);
  }

  @Test
  public static final void testLinkRels() {
    HtmlPolicyBuilder b = new HtmlPolicyBuilder()
        .allowElements("a")
        .allowAttributes("href").onElements("a")
        .allowAttributes("rel").onElements("a")
        .allowAttributes("target").onElements("a")
        .allowStandardUrlProtocols();

    PolicyFactory defaultLinkPolicy = b.toFactory();
    PolicyFactory externalLinkPolicy = b
        .requireRelsOnLinks("external")
        .toFactory();
    PolicyFactory noNoFollowPolicy = new HtmlPolicyBuilder()
        .allowElements("a")
        .allowAttributes("href").onElements("a")
        //.allowAttributes("rel").onElements("a")
        .allowStandardUrlProtocols()
        .allowAttributes("target").onElements("a")
        .skipRelsOnLinks("noreferrer")
        .toFactory();

    PolicyFactory and0 = externalLinkPolicy.and(noNoFollowPolicy);
    PolicyFactory and1 = noNoFollowPolicy.and(externalLinkPolicy);

    String link = "<a target=T href=http://example.com/>eg</a>";

    assertEquals(
        "<a target=\"T\" href=\"http://example.com/\""
        + " rel=\"noopener noreferrer\">eg</a>",
        defaultLinkPolicy.sanitize(link));
    assertEquals(
        "<a target=\"T\" href=\"http://example.com/\""
        + " rel=\"external noopener noreferrer\">eg</a>",
        externalLinkPolicy.sanitize(link));
    assertEquals(
        "<a target=\"T\" href=\"http://example.com/\""
        + " rel=\"noopener\">eg</a>",
        noNoFollowPolicy.sanitize(link));
    assertEquals(
        "<a target=\"T\" href=\"http://example.com/\""
        + " rel=\"external noopener\">eg</a>",
        and0.sanitize(link));
    assertEquals(
        "<a target=\"T\" href=\"http://example.com/\""
        + " rel=\"external noopener\">eg</a>",
        and1.sanitize(link));
  }

  @Test
  public static final void testLinkRelsWhenRelPresent() {
    PolicyFactory pf = new HtmlPolicyBuilder()
        .allowElements("a")
        .allowAttributes("href").onElements("a")
        .allowAttributes("rel").onElements("a")
        .allowAttributes("target").onElements("a")
        .allowStandardUrlProtocols()
        .requireRelNofollowOnLinks()
        .toFactory();

    assertEquals(
        ""
        + "<a rel=\"external nofollow noopener noreferrer\""
        + " target=\"_blank\" href=\"http://example.com/\">eg</a>",

        pf.sanitize(
            "<a rel=external target=_blank href=http://example.com/>eg</a>"));

    assertEquals(
        ""
        + "<a rel=\"external nofollow noopener noreferrer\""
        + " target=\"windowname\" href=\"//example.com/\">eg</a>",

        pf.sanitize(
            "<A REL=external TARGET=windowname HREF=//example.com/ >eg</A>"
            ));
  }

  @Test
  public static final void testRelLinksWhenRelisPartOfData() {
	  PolicyFactory pf = new HtmlPolicyBuilder()
		        .allowElements("a")
		        .allowAttributes("href").onElements("a")
		        .allowAttributes("rel").onElements("a")
		        .allowAttributes("target").onElements("a")
		        .allowStandardUrlProtocols()
		        .toFactory();
	  String toSanitize = "<a target=\"_blank\" rel=\"noopener noreferrer\" href=\"https://google.com\">test</a>";
	  assertTrue("Failure in testRelLinksWhenRelisPartOfData", pf.sanitize(toSanitize).equals(toSanitize));
  }

  @Test
  public static final void testFailFastOnSpaceSeparatedStrings() {
    boolean failed;
    try {
      // Should be ("nofollow", "noreferrer")
      new HtmlPolicyBuilder().requireRelsOnLinks("nofollow noreferrer");
      failed = false;
	} catch (@SuppressWarnings("unused") IllegalArgumentException ex) {
      failed = true;
    }
    assertTrue(failed);
    try {
      new HtmlPolicyBuilder().skipRelsOnLinks("nofollow noreferrer");
      failed = false;
	} catch (@SuppressWarnings("unused") IllegalArgumentException ex) {
      failed = true;
    }
    assertTrue(failed);
  }

  @Test
  public static final void testEmptyDefaultLinkRelsSet() {
    PolicyFactory pf = new HtmlPolicyBuilder()
        .allowElements("a")
        .allowAttributes("href", "target").onElements("a")
        .allowStandardUrlProtocols()
        .skipRelsOnLinks("noopener", "noreferrer")
        .toFactory();

    assertEquals(
        "<a href=\"http://example.com\" target=\"_blank\">eg</a>",
        pf.sanitize("<a href=\"http://example.com\" target=\"_blank\">eg</a>"));
  }

  @Test
  public static final void testExplicitRelsSkip() {
    PolicyFactory pf = new HtmlPolicyBuilder()
        .allowElements("a")
        .allowAttributes("href", "target", "rel").onElements("a")
        .allowStandardUrlProtocols()
        .skipRelsOnLinks("noopener", "noreferrer")
        .toFactory();

    assertEquals(
        "<a href=\"http://example.com\" target=\"_blank\">text</a>",
        pf.sanitize(
            "<a href=\"http://example.com\" target=\"_blank\""
            + " rel=\"noopener\">text</a>"));
    assertEquals(
        "<a href=\"http://example.com\" target=\"_blank\">text</a>",
        pf.sanitize(
            "<a href=\"http://example.com\" target=\"_blank\""
            + " rel=\"noreferrer noopener\">text</a>"));
    assertEquals(
        "<a href=\"http://example.com\" target=\"_blank\" rel=\"nofoo nobar nobaz\">text</a>",
        pf.sanitize(
            "<a href=\"http://example.com\" target=\"_blank\""
            + " rel=\"nofoo noopener nobar  NOREFERRER nobaz \">text</a>"));
  }

  @Test
  public static final void testScopingExitInNoContent() {
    PolicyFactory pf = new HtmlPolicyBuilder()
        .allowElements("table", "tr", "td", "noscript")
        .toFactory();

    assertEquals(
        "<table><tr><td>foo<noscript></noscript></td><td>bar</td></tr></table>",
        pf.sanitize("<table><tr><td>foo<noscript></table></noscript><td>bar"));

  }

  @Test
  public static final void testIssue80() {
    PolicyFactory pf = new HtmlPolicyBuilder()
        .allowElements("table", "tr", "td", "tbody")
        .toFactory();

    assertEquals(
        "<table><tbody>"
        + "<tr><td>td1</td><td>td2</td></tr>"
        + "<tr><td>new line</td></tr>"
        + "</tbody></table>",
        pf.sanitize(
            "<table><tbody>"
            + "<tr><td>td1</td><td>td2</tr>"
            + "<td>new line</tbody></table>"));
  }

  @Test
  public static final void testDirLi() {
    assertEquals(
        "<dir compact=\"compact\"><li>something</li></dir>",
        apply(
            new HtmlPolicyBuilder()
            .allowElements("dir", "li", "ul")
            .allowAttributes("compact").onElements("dir"),
            "<dir compact=\"compact\"><li>something</li></dir>"));
  }

  @Test
  public static void testScriptTagWithCommentBlockContainingHtmlCommentEnd() {
    PolicyFactory scriptSanitizer = new HtmlPolicyBuilder()
        // allow scripts of type application/json
        .allowElements(
            new ElementPolicy() {
              public String apply(String elementName, List<String> attrs) {
                int typeIndex = attrs.indexOf("type");
                if (typeIndex < 0 || attrs.size() < typeIndex + 1
                    || !attrs.get(typeIndex + 1).equals("application/json")) {
                  return null;
                }
                return elementName;
              }
            },
            "script")
        // allow contents in this script tag
        .allowTextIn("script")
        // keep type attribute in application/json script tag
        .allowAttributes("type").matching(true, Set.of("application/json")).onElements("script")
        .toFactory();

    String mismatchedHtmlComments = "<script type=\"application/json\">\n" +
            "<!--\n" +
            "{\"field\":\"-->\"}\n" +
            "// -->\n" +
            "</script>";
    assertEquals(
        "<script type=\"application/json\"></script>",
        scriptSanitizer.sanitize(mismatchedHtmlComments));

    String htmlMetaCharsEscaped = "<script type=\"application/json\">\n" +
        "<!--\n" +
        "{\"field\":\"--\\u003c\"}\n" +
        "// -->\n" +
        "</script>";
    assertEquals(
        htmlMetaCharsEscaped,
        scriptSanitizer.sanitize(htmlMetaCharsEscaped));
  }

  @Test
  public static final void testNoscriptInAttribute() {
    PolicyFactory pf = new HtmlPolicyBuilder()
        .allowElements("img", "p", "noscript")
        .allowAttributes("title").globally()
        .allowAttributes("img").onElements("img")
        .toFactory();

    assertEquals(
        "<noscript>"
        + "<p title=\"&lt;/noscript&gt;&lt;img src&#61;x onerror&#61;alert(1)&gt;\">"
        + "</p>"
        + "</noscript>",
        pf.sanitize(
            "<noscript><p title=\"</noscript><img src=x onerror=alert(1)>\">"));
  }

  @Test
  public static final void testTableStructure() {
    String input =
        "<TABLE>"
        + "<TR><TD>Foo<TD>Bar"
        + "<TR><TH>Baz<TH>Boo<TH>Far<TH>Faz"
        + "<TR><TD>Oink<TD>Doink<TD>Poink<TD>Toink";
    String sanitized = Sanitizers.TABLES.sanitize(input);
    assertEquals(
            ("<table><tbody>"
             + "<tr><td>Foo</td><td>Bar</td></tr>"
             + "<tr><th>Baz</th><th>Boo</th><th>Far</th><th>Faz</th></tr>"
             + "<tr><td>Oink</td><td>Doink</td><td>Poink</td><td>Toink</td></tr>"
             + "</tbody></table>"),
        sanitized);
  }

  @Test
  public static final void testSvgNames() {
    PolicyFactory policyFactory = new HtmlPolicyBuilder()
            .allowElements("svg", "animateColor")
            .allowAttributes("viewBox").onElements("svg")
            .toFactory();
    String svg = "<svg viewBox=\"0 0 0 0\"><animateColor></animateColor></svg>";
    assertEquals(svg, policyFactory.sanitize(svg));
  }

  @Test
  public static final void testTextareaIsNotTextArea() {
    String input = "<textarea>x</textarea><textArea>y</textArea>";
    PolicyFactory textareaPolicy = new HtmlPolicyBuilder().allowElements("textarea").toFactory();
    PolicyFactory textAreaPolicy = new HtmlPolicyBuilder().allowElements("textArea").toFactory();
    assertEquals("<textarea>x</textarea>y", textareaPolicy.sanitize(input));
    assertEquals("x<textArea>y</textArea>", textAreaPolicy.sanitize(input));
  }

  @Test
<<<<<<< HEAD
  public static final void testHtmlPolicyBuilderDefinitionWithNoAttributesDefinedGlobally() {
    new HtmlPolicyBuilder().allowElements().allowAttributes().globally().toFactory();
=======
  public static final void testCSSFontSize() {
	 HtmlPolicyBuilder builder = new HtmlPolicyBuilder();
 	 PolicyFactory factory = builder.allowElements("span")
 	 .allowAttributes("style").onElements("span").allowStyling()
 	.toFactory();
 	 String toSanitizeXXXLarge = "the <span style=\"font-size:xxx-large\">large</span> formatting issue with chrome";
 	 assertEquals(toSanitizeXXXLarge, factory.sanitize(toSanitizeXXXLarge)); 
 	 
 	 String toSanitizeMedium = "the <span style=\"font-size:medium\">medium</span> formatting issue with chrome";
 	 assertEquals(toSanitizeMedium, factory.sanitize(toSanitizeMedium)); 
  }

  @Test
  public static final void testCSSChildCombinator() {
	  HtmlPolicyBuilder builder = new HtmlPolicyBuilder();
	 
 	  PolicyFactory factory = builder.allowElements("span","style","h1").allowTextIn("style","h1")
 	    .allowAttributes("type").onElements("style").allowStyling()
 	    .toFactory();
 	
 	 
 	  String toSanitize = "<style type=\"text/css\">\n"
 	 	  + "<!--\n"
 	 	  + ".hdg-1 {\n"
 	 	  + "width:100%;\n"
 	 	  + "}\n"
 	 	  + "\n"
 	 	  + ".hdg-1>._inner {\n"
 	 	  + "background-color: #999;\n"
 	 	  + "}\n"
 	 	  + "-->\n"
 	 	  + "</style>\n"
 	 	  + "<h1>Test</h1>\n"
 	 	  + "\n"
 	 	  + "<style>\n"
 	 	  + "<!--\n"
 	 	  + ".hdg-1 {\n"
 	 	  + "width:100%;\n"
 	 	  + "}\n"
 	 	  + "\n"
 	 	  + ".hdg-1>._inner {\n"
 	 	  + "background-color: #666;\n"
 	 	  + "}\n"
 	 	  + "-->\n"
 	 	  + "</style>";
 	  assertEquals(toSanitize, factory.sanitize(toSanitize));
>>>>>>> 91c5fdc1
  }

  private static String apply(HtmlPolicyBuilder b) {
    return apply(b, EXAMPLE);
  }

  private static String apply(HtmlPolicyBuilder b, String src) {
    return b.toFactory().sanitize(
        src, null,
        new Handler<String>() {
          public void handle(String x) { fail(x); }
        });
  }
}<|MERGE_RESOLUTION|>--- conflicted
+++ resolved
@@ -1008,10 +1008,12 @@
   }
 
   @Test
-<<<<<<< HEAD
   public static final void testHtmlPolicyBuilderDefinitionWithNoAttributesDefinedGlobally() {
+    // Does not crash with a runtime exception
     new HtmlPolicyBuilder().allowElements().allowAttributes().globally().toFactory();
-=======
+  }
+
+  @Test
   public static final void testCSSFontSize() {
 	 HtmlPolicyBuilder builder = new HtmlPolicyBuilder();
  	 PolicyFactory factory = builder.allowElements("span")
@@ -1058,7 +1060,6 @@
  	 	  + "-->\n"
  	 	  + "</style>";
  	  assertEquals(toSanitize, factory.sanitize(toSanitize));
->>>>>>> 91c5fdc1
   }
 
   private static String apply(HtmlPolicyBuilder b) {
