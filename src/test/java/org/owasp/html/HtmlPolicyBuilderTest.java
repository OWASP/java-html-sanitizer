// Copyright (c) 2011, Mike Samuel
// All rights reserved.
//
// Redistribution and use in source and binary forms, with or without
// modification, are permitted provided that the following conditions
// are met:
//
// Redistributions of source code must retain the above copyright
// notice, this list of conditions and the following disclaimer.
// Redistributions in binary form must reproduce the above copyright
// notice, this list of conditions and the following disclaimer in the
// documentation and/or other materials provided with the distribution.
// Neither the name of the OWASP nor the names of its contributors may
// be used to endorse or promote products derived from this software
// without specific prior written permission.
// THIS SOFTWARE IS PROVIDED BY THE COPYRIGHT HOLDERS AND CONTRIBUTORS
// "AS IS" AND ANY EXPRESS OR IMPLIED WARRANTIES, INCLUDING, BUT NOT
// LIMITED TO, THE IMPLIED WARRANTIES OF MERCHANTABILITY AND FITNESS
// FOR A PARTICULAR PURPOSE ARE DISCLAIMED. IN NO EVENT SHALL THE
// COPYRIGHT HOLDER OR CONTRIBUTORS BE LIABLE FOR ANY DIRECT, INDIRECT,
// INCIDENTAL, SPECIAL, EXEMPLARY, OR CONSEQUENTIAL DAMAGES (INCLUDING,
// BUT NOT LIMITED TO, PROCUREMENT OF SUBSTITUTE GOODS OR SERVICES;
// LOSS OF USE, DATA, OR PROFITS; OR BUSINESS INTERRUPTION) HOWEVER
// CAUSED AND ON ANY THEORY OF LIABILITY, WHETHER IN CONTRACT, STRICT
// LIABILITY, OR TORT (INCLUDING NEGLIGENCE OR OTHERWISE) ARISING IN
// ANY WAY OUT OF THE USE OF THIS SOFTWARE, EVEN IF ADVISED OF THE
// POSSIBILITY OF SUCH DAMAGE.

package org.owasp.html;

import java.util.List;
import java.util.Locale;
import java.util.regex.Pattern;

import org.junit.Test;

import com.google.common.base.Joiner;
import com.google.common.collect.ImmutableSet;

import junit.framework.TestCase;

@SuppressWarnings("javadoc")
public class HtmlPolicyBuilderTest extends TestCase {

  static final String EXAMPLE = Joiner.on('\n').join(
      "<h1 id='foo'>Header</h1>",
      "<p onclick='alert(42)'>Paragraph 1<script>evil()</script></p>",
      ("<p><a href='java\0script:bad()'>Click</a> <a href='foo.html'>me</a>"
       + " <a href='http://outside.org/'>out</a></p>"),
      ("<p><img src=canary.png alt=local-canary>" +
       "<img src='http://canaries.org/canary.png'></p>"),
      "<p><b style=font-size:bigger>Fancy</b> with <i><b>soupy</i> tags</b>.",
      "<p style='color: expression(foo()); text-align: center;",
      "          /* direction: ltr */; font-weight: bold'>Stylish Para 1</p>",
      "<p style='color: red; font-weight; expression(foo());",
      "          direction: rtl; font-weight: bold'>Stylish Para 2</p>",
      "");

  @Test
  public static final void testTextFilter() {
    assertEquals(
        Joiner.on('\n').join(
            "Header",
            "Paragraph 1",
            "Click me out",
            "",
            "Fancy with soupy tags.",
            "Stylish Para 1",
            "Stylish Para 2",
            ""),
        apply(new HtmlPolicyBuilder()));
  }

  @Test
  public static final void testCannedFormattingTagFilter() {
    assertEquals(
        Joiner.on('\n').join(
            "Header",
            "Paragraph 1",
            "Click me out",
            "",
            "<b>Fancy</b> with <i><b>soupy</b></i><b> tags</b>.",
            "Stylish Para 1",
            "Stylish Para 2",
            ""),
        apply(new HtmlPolicyBuilder()
              .allowCommonInlineFormattingElements()));
  }

  @Test
  public static final void testCannedFormattingTagFilterNoItalics() {
    assertEquals(
        Joiner.on('\n').join(
            "Header",
            "Paragraph 1",
            "Click me out",
            "",
            "<b>Fancy</b> with <b>soupy</b><b> tags</b>.",
            "Stylish Para 1",
            "Stylish Para 2",
            ""),
        apply(new HtmlPolicyBuilder()
              .allowCommonInlineFormattingElements()
              .disallowElements("I")));
  }

  @Test
  public static final void testSimpleTagFilter() {
    assertEquals(
        Joiner.on('\n').join(
            "<h1>Header</h1>",
            "Paragraph 1",
            "Click me out",
            "",
            "Fancy with <i>soupy</i> tags.",
            "Stylish Para 1",
            "Stylish Para 2",
            ""),
        apply(new HtmlPolicyBuilder()
              .allowElements("h1", "i")));
  }

  @Test
  public static final void testLinksAllowed() {
    assertEquals(
        Joiner.on('\n').join(
            "Header",
            "Paragraph 1",
            // We haven't allowed any protocols so only relative URLs are OK.
            "Click <a href=\"foo.html\">me</a> out",
            "",
            "Fancy with soupy tags.",
            "Stylish Para 1",
            "Stylish Para 2",
            ""),
        apply(new HtmlPolicyBuilder()
              .allowElements("a")
              .allowAttributes("href").onElements("a")));
  }

  @Test
  public static final void testExternalLinksAllowed() {
    assertEquals(
        Joiner.on('\n').join(
            "Header",
            "Paragraph 1",
            "Click <a href=\"foo.html\">me</a>"
            + " <a href=\"http://outside.org/\">out</a>",
            "",
            "Fancy with soupy tags.",
            "Stylish Para 1",
            "Stylish Para 2",
            ""),
        apply(new HtmlPolicyBuilder()
              .allowElements("a")
              // Allows http.
              .allowStandardUrlProtocols()
              .allowAttributes("href").onElements("a")));
  }

  @Test
  public static final void testLinksWithNofollow() {
    assertEquals(
        Joiner.on('\n').join(
            "Header",
            "Paragraph 1",
            "Click <a href=\"foo.html\" rel=\"nofollow\">me</a> out",
            "",
            "Fancy with soupy tags.",
            "Stylish Para 1",
            "Stylish Para 2",
            ""),
        apply(new HtmlPolicyBuilder()
              .allowElements("a")
              // Allows http.
              .allowAttributes("href").onElements("a")
              .requireRelNofollowOnLinks()));
  }

  @Test
  public static final void testLinksWithNofollowAlreadyPresent() {
    assertEquals(
        "html <a href=\"/\" rel=\"nofollow\">link</a>",
        apply(
            new HtmlPolicyBuilder()
              .allowElements("a")
              .allowAttributes("href").onElements("a")
              .requireRelNofollowOnLinks(),
            "html <a href='/' rel='nofollow'>link</a>"));
  }

  @Test
  public static final void testImagesAllowed() {
    assertEquals(
        Joiner.on('\n').join(
            "Header",
            "Paragraph 1",
            "Click me out",
            "<img src=\"canary.png\" alt=\"local-canary\" />",
            // HTTP img not output because only HTTPS allowed.
            "Fancy with soupy tags.",
            "Stylish Para 1",
            "Stylish Para 2",
            ""),
        apply(new HtmlPolicyBuilder()
              .allowElements("img")
              .allowAttributes("src", "alt").onElements("img")
              .allowUrlProtocols("https")));
  }

  @Test
  public static final void testStyleFiltering() {
    assertEquals(
        Joiner.on('\n').join(
            "<h1>Header</h1>",
            "<p>Paragraph 1</p>",
            "<p>Click me out</p>",
            "<p></p>",
            "<p><b>Fancy</b> with <i><b>soupy</b></i><b> tags</b>.",
            ("</p><p style=\"text-align:center;font-weight:bold\">"
             + "Stylish Para 1</p>"),
            ("<p style=\"color:red;direction:rtl;font-weight:bold\">"
             + "Stylish Para 2</p>"),
            ""),
        apply(new HtmlPolicyBuilder()
              .allowCommonInlineFormattingElements()
              .allowCommonBlockElements()
              .allowStyling()
              .allowStandardUrlProtocols()));
  }

  @Test
  public static final void testElementTransforming() {
    assertEquals(
        Joiner.on('\n').join(
            "<div class=\"header-h1\">Header</div>",
            "<p>Paragraph 1</p>",
            "<p>Click me out</p>",
            "<p></p>",
            "<p>Fancy with soupy tags.",
            "</p><p>Stylish Para 1</p>",
            "<p>Stylish Para 2</p>",
            ""),
        apply(new HtmlPolicyBuilder()
              .allowElements("h1", "p", "div")
              .allowElements(
                  new ElementPolicy() {
                    public String apply(
                        String elementName, List<String> attrs) {
                      attrs.add("class");
                      attrs.add("header-" + elementName);
                      return "div";
                    }
                  }, "h1")));
  }

  @Test
  public static final void testBodyTransforming() {
    assertEquals(
        "<div>foo</div>",
        apply(
            new HtmlPolicyBuilder()
            .allowElements(
                new ElementPolicy() {
                  public String apply(String elementName, List<String> attrs) {
                    return "div";
                  }
                },
                "body")
            .allowElements("div"),
            "<body>foo</body>"));
  }
  @Test
  public static final void testAllowUrlProtocols() {
    assertEquals(
        Joiner.on('\n').join(
            "Header",
            "Paragraph 1",
            "Click me out",
            "<img src=\"canary.png\" alt=\"local-canary\" />"
            + "<img src=\"http://canaries.org/canary.png\" />",
            "Fancy with soupy tags.",
            "Stylish Para 1",
            "Stylish Para 2",
            ""),
        apply(new HtmlPolicyBuilder()
            .allowElements("img")
            .allowAttributes("src", "alt").onElements("img")
            .allowUrlProtocols("http")));
  }

  @Test
  public static final void testPossibleFalloutFromIssue5() {
    assertEquals(
        "Bad",
        apply(
            new HtmlPolicyBuilder()
            .allowElements("a")
            .allowAttributes("href").onElements("a")
            .allowUrlProtocols("http"),

            "<a href='javascript:alert(1337)//:http'>Bad</a>"));
  }

  @Test
  public static final void testTextInOption() {
    assertEquals(
        "<select><option>1</option><option>2</option></select>",
        apply(
            new HtmlPolicyBuilder()
            .allowElements("select", "option"),

            "<select>\n  <option>1</option>\n  <option>2</option>\n</select>"));
  }

  @Test
  public static final void testEntities() {
    assertEquals(
        "(Foo)\u00a0(Bar)\u2666\u2666\u2666\u2666(Baz)"
        + "&#x14834;&#x14834;&#x14834;(Boo)",
        apply(
            new HtmlPolicyBuilder(),
            "(Foo)&nbsp;(Bar)&diams;&#9830;&#x2666;&#X2666;(Baz)"
            + "\ud812\udc34&#x14834;&#x014834;(Boo)"));
  }

  @Test
  public static final void testImageTag() {
    assertEquals(
        ""
        + "<img src=\"http://example.com/foo.png\" />"
        + "<img src=\"http://example.com/bar.png\" />"
        + "<img />",  // OK if this isn't here too.

        apply(
            new HtmlPolicyBuilder()
            .allowElements("img")
            .allowElements(
                new ElementPolicy() {

                  public String apply(String elementName, List<String> attrs) {
                    return "img";
                  }

                }, "image")
            .allowAttributes("src").onElements("img", "image")
            .allowStandardUrlProtocols(),
            ""
            + "<image src=\"http://example.com/foo.png\" />"
            + "<Image src=\"http://example.com/bar.png\">"
            + "<IMAGE>"));
  }

  @Test
  public static final void testImgSrcsetSyntax() {
    assertEquals(
        ""
        + "<img srcset=\"http://example.com/foo.png\" />\n"
        + "<img srcset=\"http://example.com/foo.png 640w\" />\n"
        + "<img srcset=\"http://example.com/foo.png 48x\" />\n"
        + "<img srcset=\"http://example.com/foo.png .123x\" />\n"
        + "<img srcset=\"http://example.com/foo.png .123e2x\" />\n"
        + "<img srcset=\"http://example.com/foo.png 123.456E-1x\" />\n"
        + "<img srcset=\"http://example.com/foo.png -123x\" />\n"
        + "no float: \n"
        + "no fraction: \n"
        + "no exponent: \n"
        + "<img srcset=\"/big.png 64w , /little.png\" />\n"
        + "<img srcset=\"/big.png 64w , /little.png\" />\n"
        + "<img srcset=\"/big.png 64w , /little.png\" />\n"
        + "<img srcset=\"foo%2cbar.png\" />\n"
        + "empty: \n"
        + "only space: \n"
        + "only comma: \n"
        + "comma at end: <img srcset=\"foo.png\" />\n"
        + "comma stuck to url: \n"
        + "commas inside: <img srcset=\"foo.png%2c%2cbar.png\" />\n"
        + "double commas 1: \n"
        + "double commas 2: \n"
        + "bad url: <img srcset=\"foo.png 1w\" />\n",

        apply(
            new HtmlPolicyBuilder()
            .allowElements("img")
            .allowAttributes("srcset").onElements("img")
            .allowStandardUrlProtocols(),
            ""
            + "<img srcset=\"http://example.com/foo.png\" />\n"
            + "<img srcset=\"http://example.com/foo.png 640w\" />\n"
            + "<img srcset=\"http://example.com/foo.png 48x\" />\n"
            + "<img srcset=\"http://example.com/foo.png .123x\" />\n"
            + "<img srcset=\"http://example.com/foo.png .123e2x\" />\n"
            + "<img srcset=\"http://example.com/foo.png 123.456E-1x\" />\n"
            + "<img srcset=\"http://example.com/foo.png -123x\" />\n"
            + "no float: <img srcset=\"http://example.com/foo.png -x\" />\n"
            + "no fraction: <img srcset=\"http://example.com/foo.png -.e1\" />\n"
            + "no exponent: <img srcset=\"http://example.com/foo.png -1e+x\" />\n"
            + "<img srcset=\"/big.png 64w, /little.png\" />\n"
            + "<img srcset=\" /big.png 64w , /little.png\" />\n"
            + "<img srcset=\"\t\t/big.png 64w\r\n,/little.png\t\t\" />\n"
            + "<img srcset=\"foo,bar.png\" />\n"
            + "empty: <img srcset=\"\" />\n"
            + "only space: <img srcset=\"  \" />\n"
            + "only comma: <img srcset=\",\" />\n"
            + "comma at end: <img srcset=\"foo.png ,\" />\n"  // ok
            + "comma stuck to url: <img srcset=\"bar.png,\" />\n"  // not ok
            + "commas inside: <img srcset=\"foo.png,,bar.png\" />\n"  // escaped
            + "double commas 1: <img srcset=\"a ,, b\" />\n"  // not ok
            + "double commas 2: <img srcset=\"a , , b\" />\n"  // not ok
            + "bad url: <img srcset=\"foo.png 1w, javascript:evil()\" />\n"
            ));
  }

  @Test
  public static final void testUrlChecksLayer() {
    assertEquals(
        ""
        + "<img src=\"http://example.com/OK.png\" />\n"
        + "\n"
        + "<img srcset=\"http://example.com/bar.png#OK 1w\" />",

        apply(
            new HtmlPolicyBuilder()
            .allowElements("img")
            .allowAttributes("src", "srcset")
                .matching(Pattern.compile(".*OK.*"))
                .onElements("img")
            .allowStandardUrlProtocols(),
            ""
            + "<img src=\"http://example.com/OK.png\" />\n"
            + "<img src=\"http://example.com/\" />\n"
            + "<img srcset=\"http://example.com/bar.png#OK 1w, javascript:alert%28%27OK%27%29\">"
            )
        );
  }

  @Test
  public static final void testDuplicateAttributesDoNotReachElementPolicy() {
    final int[] idCount = new int[1];
    assertEquals(
        // The id that is emitted is the first that passes the attribute
        // starts-with-b filter.
        // The attribute policy sees 3 id elements, hence id-count=3.
        // The element policy sees 2 attributes, one "id" and one "href",
        // hence attr-count=2.
        "<a href=\"foo\" id=\"bar\" attr-count=\"2\" id-count=\"3\">link</a>",

        apply(
            new HtmlPolicyBuilder()
            .allowElements(
                new ElementPolicy() {
                  public String apply(String elementName, List<String> attrs) {
                    int nAttrs = attrs.size() / 2;
                    attrs.add("attr-count");
                    attrs.add("" + nAttrs);
                    attrs.add("id-count");
                    attrs.add("" + idCount[0]);
                    return elementName;
                  }
                },
                "a"
            )
            .allowAttributes("id").matching(new AttributePolicy() {
              public String apply(
                  String elementName, String attributeName, String value) {
                ++idCount[0];
                return value.startsWith("b") ? value : null;
              }
            }).onElements("a")
            .allowAttributes("href").onElements("a"),
            "<a href=\"foo\" id='far' id=\"bar\" href=baz id=boo>link</a>")
        );
  }

  @Test
  public static final void testPreprocessors() {
    String input =
        "<h1 title='foo'>one</h1> <h2>Two!</h2> <h3>three</h3>"
        + " <h4>Four</h4> <h5>5</h5> <h6>seis</h6>";
    // We upper-case all text nodes and increment all header elements.
    // Since h7 is not white-listed, the incremented version of <h6> is dropped.
    // The title attribute value is not upper-cased.
    String expected =
        "<h2 title=\"foo\">ONE</h2> <h3>TWO!</h3> <h4>THREE</h4>"
        + " <h5>FOUR</h5> <h6>5</h6> SEIS";
    assertEquals(
        expected,

        apply(
            new HtmlPolicyBuilder()
            .allowElements("h1", "h2", "h3", "h4", "h5", "h6")
            .allowAttributes("title").globally()
            .withPreprocessor(new HtmlStreamEventProcessor() {
              public HtmlStreamEventReceiver wrap(HtmlStreamEventReceiver r) {
                return new HtmlStreamEventReceiverWrapper(r) {
                  @Override
                  public void text(String s) {
                    underlying.text(s.toUpperCase(Locale.ROOT));
                  }
                  @Override
                  public String toString() {
                    return "shouty-text";
                  }
                };
              }
            })
            .withPreprocessor(new HtmlStreamEventProcessor() {
              public HtmlStreamEventReceiver wrap(HtmlStreamEventReceiver r) {
                return new HtmlStreamEventReceiverWrapper(r) {
                  @Override
                  public void openTag(String elementName, List<String> attrs) {
                    underlying.openTag(incr(elementName), attrs);
                  }

                  @Override
                  public void closeTag(String elementName) {
                    underlying.closeTag(incr(elementName));
                  }

                  String incr(String en) {
                    if (en.length() == 2) {
                      char c0 = en.charAt(0);
                      char c1 = en.charAt(1);
                      if ((c0 == 'h' || c0 == 'H')
                          && '0' <= c1 && c1 <= '6') {
                        // h1 -> h2, h2 -> h3, etc.
                        return "h" + (c1 - '0' + 1);
                      }
                    }
                    return en;
                  }

                  @Override
                  public String toString() {
                    return "incr-headers";
                  }
                };
              }
            }),

            input));
  }


  @Test
  public static final void testPostprocessors() {
    String input =
        "<h1 title='foo'>one</h1> <h2>TWO!</h2> <h3>three</h3>"
        + " <h4>Four</h4> <h5>5</h5> <h6>seis</h6>";
    // We upper-case the first letter of each text nodes and increment all
    // header elements.
    // Since post-processors run after the policy, they can insert elements like
    // <h7> which are not white-listed.
    String expected =
        "<h2 title=\"foo\">One</h2> <h3>TWO!</h3> <h4>Three</h4>"
        + " <h5>Four</h5> <h6>5</h6> <h7>Seis</h7>";
    assertEquals(
        expected,

        apply(
            new HtmlPolicyBuilder()
            .allowElements("h1", "h2", "h3", "h4", "h5", "h6")
            .allowAttributes("title").globally()
            .withPostprocessor(new HtmlStreamEventProcessor() {
              public HtmlStreamEventReceiver wrap(HtmlStreamEventReceiver r) {
                return new HtmlStreamEventReceiverWrapper(r) {
                  @Override
                  public void text(String s) {
                    if (!s.isEmpty()) {
                      int cp0 = s.codePointAt(0);
                      underlying.text(
                          new StringBuilder(s.length())
                          .appendCodePoint(Character.toUpperCase(cp0))
                          .append(s, Character.charCount(cp0), s.length())
                          .toString());
                    }
                  }
                  @Override
                  public String toString() {
                    return "shouty-text";
                  }
                };
              }
            })
            .withPostprocessor(new HtmlStreamEventProcessor() {
              public HtmlStreamEventReceiver wrap(HtmlStreamEventReceiver r) {
                return new HtmlStreamEventReceiverWrapper(r) {
                  @Override
                  public void openTag(String elementName, List<String> attrs) {
                    underlying.openTag(incr(elementName), attrs);
                  }

                  @Override
                  public void closeTag(String elementName) {
                    underlying.closeTag(incr(elementName));
                  }

                  String incr(String en) {
                    if (en.length() == 2) {
                      char c0 = en.charAt(0);
                      char c1 = en.charAt(1);
                      if ((c0 == 'h' || c0 == 'H')
                          && '0' <= c1 && c1 <= '6') {
                        // h1 -> h2, h2 -> h3, etc.
                        return "h" + (c1 - '0' + 1);
                      }
                    }
                    return en;
                  }

                  @Override
                  public String toString() {
                    return "incr-headers";
                  }
                };
              }
            }),

            input));

  }

  @Test
  public static final void testBackgroundImageWithUrl() {
    PolicyFactory policy = new HtmlPolicyBuilder()
        .allowStandardUrlProtocols()
        .allowStyling()
        .allowUrlsInStyles(AttributePolicy.IDENTITY_ATTRIBUTE_POLICY)
        .allowElements("div")
        .toFactory();
    String unsafeHtml = policy.sanitize(
        "<html><head><title>test</title></head><body>" +
        "<div style='"
        + "color: red; background-image: "
        + "url(http://example.com/foo.png)" +
        "'>div content" +
        "</div></body></html>");
    String safeHtml = policy.sanitize(unsafeHtml);
    String expected =
        "<div style=\""
        + "color:red;background-image:"
        + "url(&#39;http://example.com/foo.png&#39;)"
        + "\">div content</div>";
    assertEquals(expected, safeHtml);
  }

  @Test
  public static final void testBackgroundImageWithImageFunction() {
    PolicyFactory policy = new HtmlPolicyBuilder()
        .allowStandardUrlProtocols()
        .allowStyling()
        .allowUrlsInStyles(AttributePolicy.IDENTITY_ATTRIBUTE_POLICY)
        .allowElements("div")
        .toFactory();
    String unsafeHtml = policy.sanitize(
        "<html><head><title>test</title></head><body>" +
        "<div style='" +
        "color: red; background-image: " +
        "image(\"blue sky.png\", blue)'>" +
        "div content" +
        "</div></body></html>");
    String safeHtml = policy.sanitize(unsafeHtml);
    String expected =
        "<div style=\""
        + "color:red;background-image:"
        + "image( url(&#39;blue%20sky.png&#39;) , blue )"
        + "\">div content</div>";
    assertEquals(expected, safeHtml);
  }

  @Test
  public static final void testBackgroundWithUrls() {
    HtmlPolicyBuilder builder = new HtmlPolicyBuilder()
        .allowStandardUrlProtocols()
        .allowStyling()
        .allowElements("div");

    PolicyFactory noUrlsPolicy = builder.toFactory();
    PolicyFactory urlsPolicy = builder
        .allowUrlsInStyles(AttributePolicy.IDENTITY_ATTRIBUTE_POLICY)
        .toFactory();

    String unsafeHtml =
        "<div style=\"background:&quot;//evil.org/foo.png&quot;\"></div>";

    String safeWithUrls =
        "<div style=\"background:url(&#39;//evil.org/foo.png&#39;)\"></div>";
    String safeWithoutUrls = "<div></div>";

    assertEquals(safeWithoutUrls, noUrlsPolicy.sanitize(unsafeHtml));
    assertEquals(safeWithUrls, urlsPolicy.sanitize(unsafeHtml));
  }

  @Test
  public static final void testBackgroundsThatViolateGlobalUrlPolicy() {
    PolicyFactory policy = new HtmlPolicyBuilder()
        .allowStandardUrlProtocols()
        .allowStyling()
        .allowElements("div")
        .allowUrlsInStyles(AttributePolicy.IDENTITY_ATTRIBUTE_POLICY)
        .toFactory();

    String unsafeHtml =
        "<div style=\"background:'javascript:alert(1337)'\"></div>";
    String safeHtml = "<div></div>";

    assertEquals(safeHtml, policy.sanitize(unsafeHtml));

  }

  @Test
  public static final void testSpanTagFilter() {
    PolicyFactory policy = new HtmlPolicyBuilder()
        .allowElements("span")
        .allowWithoutAttributes("span")
        .toFactory();
    String unsafeHtml = policy.sanitize(
        "<span>test1</span>");
    String safeHtml = policy.sanitize(unsafeHtml);
    String expected =
        "<span>test1</span>";
    assertEquals(expected, safeHtml);
  }

  @Test
  public static final void testLinkRels() {
    HtmlPolicyBuilder b = new HtmlPolicyBuilder()
        .allowElements("a")
        .allowAttributes("href").onElements("a")
        .allowAttributes("rel").onElements("a")
        .allowAttributes("target").onElements("a")
        .allowStandardUrlProtocols();

    PolicyFactory defaultLinkPolicy = b.toFactory();
    PolicyFactory externalLinkPolicy = b
        .requireRelsOnLinks("external")
        .toFactory();
    PolicyFactory noNoFollowPolicy = new HtmlPolicyBuilder()
        .allowElements("a")
        .allowAttributes("href").onElements("a")
        //.allowAttributes("rel").onElements("a")
        .allowStandardUrlProtocols()
        .allowAttributes("target").onElements("a")
        .skipRelsOnLinks("noreferrer")
        .toFactory();

    PolicyFactory and0 = externalLinkPolicy.and(noNoFollowPolicy);
    PolicyFactory and1 = noNoFollowPolicy.and(externalLinkPolicy);

    String link = "<a target=T href=http://example.com/>eg</a>";

    assertEquals(
        "<a target=\"T\" href=\"http://example.com/\""
        + " rel=\"noopener noreferrer\">eg</a>",
        defaultLinkPolicy.sanitize(link));
    assertEquals(
        "<a target=\"T\" href=\"http://example.com/\""
        + " rel=\"external noopener noreferrer\">eg</a>",
        externalLinkPolicy.sanitize(link));
    assertEquals(
        "<a target=\"T\" href=\"http://example.com/\""
        + " rel=\"noopener\">eg</a>",
        noNoFollowPolicy.sanitize(link));
    assertEquals(
        "<a target=\"T\" href=\"http://example.com/\""
        + " rel=\"external noopener\">eg</a>",
        and0.sanitize(link));
    assertEquals(
        "<a target=\"T\" href=\"http://example.com/\""
        + " rel=\"external noopener\">eg</a>",
        and1.sanitize(link));
  }

  @Test
  public static final void testLinkRelsWhenRelPresent() {
    PolicyFactory pf = new HtmlPolicyBuilder()
        .allowElements("a")
        .allowAttributes("href").onElements("a")
        .allowAttributes("rel").onElements("a")
        .allowAttributes("target").onElements("a")
        .allowStandardUrlProtocols()
        .requireRelNofollowOnLinks()
        .toFactory();

    assertEquals(
        ""
        + "<a rel=\"external nofollow noopener noreferrer\""
        + " target=\"_blank\" href=\"http://example.com/\">eg</a>",

        pf.sanitize(
            "<a rel=external target=_blank href=http://example.com/>eg</a>"));

    assertEquals(
        ""
        + "<a rel=\"external nofollow noopener noreferrer\""
        + " target=\"windowname\" href=\"//example.com/\">eg</a>",

        pf.sanitize(
            "<A REL=external TARGET=windowname HREF=//example.com/ >eg</A>"
            ));
  }

  @Test
  public static final void testFailFastOnSpaceSeparatedStrings() {
    boolean failed;
    try {
      // Should be ("nofollow", "noreferrer")
      new HtmlPolicyBuilder().requireRelsOnLinks("nofollow noreferrer");
      failed = false;
    } catch (@SuppressWarnings("unused") IllegalArgumentException ex) {
      failed = true;
    }
    assertTrue(failed);
    try {
      new HtmlPolicyBuilder().skipRelsOnLinks("nofollow noreferrer");
      failed = false;
    } catch (@SuppressWarnings("unused") IllegalArgumentException ex) {
      failed = true;
    }
    assertTrue(failed);
  }

  @Test
  public static final void testEmptyDefaultLinkRelsSet() {
    PolicyFactory pf = new HtmlPolicyBuilder()
        .allowElements("a")
        .allowAttributes("href", "target").onElements("a")
        .allowStandardUrlProtocols()
        .skipRelsOnLinks("noopener", "noreferrer")
        .toFactory();

    assertEquals(
        "<a href=\"http://example.com\" target=\"_blank\">eg</a>",
        pf.sanitize("<a href=\"http://example.com\" target=\"_blank\">eg</a>"));
  }

  @Test
  public static final void testExplicitRelsSkip() {
    PolicyFactory pf = new HtmlPolicyBuilder()
        .allowElements("a")
        .allowAttributes("href", "target", "rel").onElements("a")
        .allowStandardUrlProtocols()
        .skipRelsOnLinks("noopener", "noreferrer")
        .toFactory();

    assertEquals(
        "<a href=\"http://example.com\" target=\"_blank\">text</a>",
        pf.sanitize(
            "<a href=\"http://example.com\" target=\"_blank\""
            + " rel=\"noopener\">text</a>"));
    assertEquals(
        "<a href=\"http://example.com\" target=\"_blank\">text</a>",
        pf.sanitize(
            "<a href=\"http://example.com\" target=\"_blank\""
            + " rel=\"noreferrer noopener\">text</a>"));
    assertEquals(
        "<a href=\"http://example.com\" target=\"_blank\" rel=\"nofoo nobar nobaz\">text</a>",
        pf.sanitize(
            "<a href=\"http://example.com\" target=\"_blank\""
            + " rel=\"nofoo noopener nobar  NOREFERRER nobaz \">text</a>"));
  }

  @Test
  public static final void testScopingExitInNoContent() {
    PolicyFactory pf = new HtmlPolicyBuilder()
        .allowElements("table", "tr", "td", "noscript")
        .toFactory();

    assertEquals(
        "<table><tr><td>foo<noscript></noscript></td><td>bar</td></tr></table>",
        pf.sanitize("<table><tr><td>foo<noscript></table></noscript><td>bar"));

  }

  @Test
  public static final void testIssue80() {
    PolicyFactory pf = new HtmlPolicyBuilder()
        .allowElements("table", "tr", "td", "tbody")
        .toFactory();

    assertEquals(
        "<table><tbody>"
        + "<tr><td>td1</td><td>td2</td></tr>"
        + "<tr><td>new line</td></tr>"
        + "</tbody></table>",
        pf.sanitize(
            "<table><tbody>"
            + "<tr><td>td1</td><td>td2</tr>"
            + "<td>new line</tbody></table>"));
  }

  @Test
  public static final void testDirLi() {
    assertEquals(
        "<dir compact=\"compact\"><li>something</li></dir>",
        apply(
            new HtmlPolicyBuilder()
            .allowElements("dir", "li", "ul")
            .allowAttributes("compact").onElements("dir"),
            "<dir compact=\"compact\"><li>something</li></dir>"));
  }

  @Test
  public static void testScriptTagWithCommentBlockContainingHtmlCommentEnd() {
    PolicyFactory scriptSanitizer = new HtmlPolicyBuilder()
        // allow scripts of type application/json
        .allowElements(
            new ElementPolicy() {
              public String apply(String elementName, List<String> attrs) {
                int typeIndex = attrs.indexOf("type");
                if (typeIndex < 0 || attrs.size() < typeIndex + 1
                    || !attrs.get(typeIndex + 1).equals("application/json")) {
                  return null;
                }
                return elementName;
              }
            },
            "script")
        // allow contents in this script tag
        .allowTextIn("script")
        // keep type attribute in application/json script tag
        .allowAttributes("type").matching(true, ImmutableSet.of("application/json")).onElements("script")
        .toFactory();

    String mismatchedHtmlComments = "<script type=\"application/json\">\n" +
            "<!--\n" +
            "{\"field\":\"-->\"}\n" +
            "// -->\n" +
            "</script>";
    assertEquals(
        "<script type=\"application/json\"></script>",
        scriptSanitizer.sanitize(mismatchedHtmlComments));

    String htmlMetaCharsEscaped = "<script type=\"application/json\">\n" +
        "<!--\n" +
        "{\"field\":\"--\\u003c\"}\n" +
        "// -->\n" +
        "</script>";
    assertEquals(
        htmlMetaCharsEscaped,
        scriptSanitizer.sanitize(htmlMetaCharsEscaped));
  }

  @Test
  public static final void testNoscriptInAttribute() {
    PolicyFactory pf = new HtmlPolicyBuilder()
        .allowElements("img", "p", "noscript")
        .allowAttributes("title").globally()
        .allowAttributes("img").onElements("img")
        .toFactory();

    assertEquals(
        "<noscript>"
        + "<p title=\"&lt;/noscript&gt;&lt;img src&#61;x onerror&#61;alert(1)&gt;\">"
        + "</p>"
        + "</noscript>",
        pf.sanitize(
            "<noscript><p title=\"</noscript><img src=x onerror=alert(1)>\">"));
  }

  @Test
  public static final void testTableStructure() {
    String input =
        "<TABLE>"
        + "<TR><TD>Foo<TD>Bar"
        + "<TR><TH>Baz<TH>Boo<TH>Far<TH>Faz"
        + "<TR><TD>Oink<TD>Doink<TD>Poink<TD>Toink";
    String sanitized = Sanitizers.TABLES.sanitize(input);
    assertEquals(
            ("<table><tbody>"
             + "<tr><td>Foo</td><td>Bar</td></tr>"
             + "<tr><th>Baz</th><th>Boo</th><th>Far</th><th>Faz</th></tr>"
             + "<tr><td>Oink</td><td>Doink</td><td>Poink</td><td>Toink</td></tr>"
             + "</tbody></table>"),
        sanitized);
  }

  @Test
  public static final void testSvgNames() {
    PolicyFactory policyFactory = new HtmlPolicyBuilder()
            .allowElements("svg", "animateColor")
            .allowAttributes("viewBox").onElements("svg")
            .toFactory();
    String svg = "<svg viewBox=\"0 0 0 0\"><animateColor></animateColor></svg>";
    assertEquals(svg, policyFactory.sanitize(svg));
  }

  @Test
  public static final void testTextareaIsNotTextArea() {
    String input = "<textarea>x</textarea><textArea>y</textArea>";
    PolicyFactory textareaPolicy = new HtmlPolicyBuilder().allowElements("textarea").toFactory();
    PolicyFactory textAreaPolicy = new HtmlPolicyBuilder().allowElements("textArea").toFactory();
    assertEquals("<textarea>x</textarea>y", textareaPolicy.sanitize(input));
    assertEquals("x<textArea>y</textArea>", textAreaPolicy.sanitize(input));
  }

<<<<<<< HEAD
 @Test
  public static final void testCSSChildCombinator() {
	 HtmlPolicyBuilder builder = new HtmlPolicyBuilder();
	 
 	 PolicyFactory factory = builder.allowElements("span","style","h1").allowTextIn("style","h1")
 	 .allowAttributes("type").onElements("style").allowStyling()
 	.toFactory();
 	
 	 
 	 String toSanitize = "<style type=\"text/css\">\n"
 	 		+ "<!--\n"
 	 		+ ".hdg-1 {\n"
 	 		+ "width:100%;\n"
 	 		+ "}\n"
 	 		+ "\n"
 	 		+ ".hdg-1>._inner {\n"
 	 		+ "background-color: #999;\n"
 	 		+ "}\n"
 	 		+ "-->\n"
 	 		+ "</style>\n"
 	 		+ "<h1>Test</h1>\n"
 	 		+ "\n"
 	 		+ "<style>\n"
 	 		+ "<!--\n"
 	 		+ ".hdg-1 {\n"
 	 		+ "width:100%;\n"
 	 		+ "}\n"
 	 		+ "\n"
 	 		+ ".hdg-1>._inner {\n"
 	 		+ "background-color: #666;\n"
 	 		+ "}\n"
 	 		+ "-->\n"
 	 		+ "</style>";
 	 assertEquals(toSanitize, factory.sanitize(toSanitize));
  }
 
=======
   @Test
  public static final void testCSSFontSize() {
	 HtmlPolicyBuilder builder = new HtmlPolicyBuilder();
 	 PolicyFactory factory = builder.allowElements("span")
 	 .allowAttributes("style").onElements("span").allowStyling()
 	.toFactory();
 	 String toSanitizeXXXLarge = "the <span style=\"font-size:xxx-large\">large</span> formatting issue with chrome";
 	 assertEquals(toSanitizeXXXLarge, factory.sanitize(toSanitizeXXXLarge)); 
 	 
 	 String toSanitizeMedium = "the <span style=\"font-size:medium\">medium</span> formatting issue with chrome";
 	 assertEquals(toSanitizeMedium, factory.sanitize(toSanitizeMedium)); 
  }

>>>>>>> 5b420f98

  private static String apply(HtmlPolicyBuilder b) {
    return apply(b, EXAMPLE);
  }

  private static String apply(HtmlPolicyBuilder b, String src) {
    return b.toFactory().sanitize(
        src, null,
        new Handler<String>() {
          public void handle(String x) { fail(x); }
        });
  }
}<|MERGE_RESOLUTION|>--- conflicted
+++ resolved
@@ -994,45 +994,7 @@
     assertEquals("x<textArea>y</textArea>", textAreaPolicy.sanitize(input));
   }
 
-<<<<<<< HEAD
- @Test
-  public static final void testCSSChildCombinator() {
-	 HtmlPolicyBuilder builder = new HtmlPolicyBuilder();
-	 
- 	 PolicyFactory factory = builder.allowElements("span","style","h1").allowTextIn("style","h1")
- 	 .allowAttributes("type").onElements("style").allowStyling()
- 	.toFactory();
- 	
- 	 
- 	 String toSanitize = "<style type=\"text/css\">\n"
- 	 		+ "<!--\n"
- 	 		+ ".hdg-1 {\n"
- 	 		+ "width:100%;\n"
- 	 		+ "}\n"
- 	 		+ "\n"
- 	 		+ ".hdg-1>._inner {\n"
- 	 		+ "background-color: #999;\n"
- 	 		+ "}\n"
- 	 		+ "-->\n"
- 	 		+ "</style>\n"
- 	 		+ "<h1>Test</h1>\n"
- 	 		+ "\n"
- 	 		+ "<style>\n"
- 	 		+ "<!--\n"
- 	 		+ ".hdg-1 {\n"
- 	 		+ "width:100%;\n"
- 	 		+ "}\n"
- 	 		+ "\n"
- 	 		+ ".hdg-1>._inner {\n"
- 	 		+ "background-color: #666;\n"
- 	 		+ "}\n"
- 	 		+ "-->\n"
- 	 		+ "</style>";
- 	 assertEquals(toSanitize, factory.sanitize(toSanitize));
-  }
- 
-=======
-   @Test
+  @Test
   public static final void testCSSFontSize() {
 	 HtmlPolicyBuilder builder = new HtmlPolicyBuilder();
  	 PolicyFactory factory = builder.allowElements("span")
@@ -1045,7 +1007,41 @@
  	 assertEquals(toSanitizeMedium, factory.sanitize(toSanitizeMedium)); 
   }
 
->>>>>>> 5b420f98
+  @Test
+  public static final void testCSSChildCombinator() {
+	  HtmlPolicyBuilder builder = new HtmlPolicyBuilder();
+	 
+ 	  PolicyFactory factory = builder.allowElements("span","style","h1").allowTextIn("style","h1")
+ 	    .allowAttributes("type").onElements("style").allowStyling()
+ 	    .toFactory();
+ 	
+ 	 
+ 	  String toSanitize = "<style type=\"text/css\">\n"
+ 	 	  + "<!--\n"
+ 	 	  + ".hdg-1 {\n"
+ 	 	  + "width:100%;\n"
+ 	 	  + "}\n"
+ 	 	  + "\n"
+ 	 	  + ".hdg-1>._inner {\n"
+ 	 	  + "background-color: #999;\n"
+ 	 	  + "}\n"
+ 	 	  + "-->\n"
+ 	 	  + "</style>\n"
+ 	 	  + "<h1>Test</h1>\n"
+ 	 	  + "\n"
+ 	 	  + "<style>\n"
+ 	 	  + "<!--\n"
+ 	 	  + ".hdg-1 {\n"
+ 	 	  + "width:100%;\n"
+ 	 	  + "}\n"
+ 	 	  + "\n"
+ 	 	  + ".hdg-1>._inner {\n"
+ 	 	  + "background-color: #666;\n"
+ 	 	  + "}\n"
+ 	 	  + "-->\n"
+ 	 	  + "</style>";
+ 	  assertEquals(toSanitize, factory.sanitize(toSanitize));
+  }
 
   private static String apply(HtmlPolicyBuilder b) {
     return apply(b, EXAMPLE);
